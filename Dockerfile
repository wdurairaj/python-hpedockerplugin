FROM alpine:3.4

ENV DEBIAN_FRONTEND=noninteractive
ENV PYTHONPATH=${HOME}/python-hpedockerplugin:/root/python-hpedockerplugin


RUN apk add --no-cache --update \
    py-pip \
    py-setuptools \
    python \
    sysfsutils \
    util-linux \
    strace \
    eudev \
	sudo \
 && apk update \
 && apk upgrade \
 && apk add e2fsprogs ca-certificates wget \ 
 && pip install --upgrade pip \
    setuptools \
 && rm -rf /var/cache/apk/*

COPY . /python-hpedockerplugin
COPY ./iscsiadm /usr/bin/
COPY ./cleanup.sh /usr/bin
<<<<<<< HEAD
COPY ./multipathd /usr/bin
COPY ./udevd /usr/bin
=======
>>>>>>> 441751b8


RUN apk add --virtual /tmp/.temp --no-cache --update \
    build-base \
    g++ \
    gcc \
    libffi-dev \
    linux-headers \
    make \
    openssl \
	openssh-client \
	openssl-dev \
    python-dev \

# Need different version of pyasn1 for iscsi to work properly
# && wget https://pypi.python.org/packages/6a/cc/5878c5f2e5043a526653ca61885e65ee834847ed3933545e31a96ecaa40d/pyasn1-0.2.1.tar.gz#md5=9dfafed199b321d56bab9cd341b6dd01 \
 && wget https://pypi.python.org/packages/69/17/eec927b7604d2663fef82204578a0056e11e0fc08d485fdb3b6199d9b590/pyasn1-0.2.3.tar.gz#md5=79f98135071c8dd5c37b6c923c51be45 \
# && wget http://10.50.177.1:8088/tmp/pyasn1-0.1.9.tar.gz \
 && tar xvzf pyasn1-0.2.3.tar.gz \
 && cd pyasn1-0.2.3 \
 && python setup.py install \
 && rm -rf pyasn1-0.2.3 \

# build and install hpedockerplugin
 && cd /python-hpedockerplugin \
 && pip install --upgrade . \
 && python setup.py install \

# apk Cleanups
 && apk del /tmp/.temp \
 && rm -rf /var/cache/apk/*

# We need to have a link to mkfs so that our fileutil module does not error when 
# importing mkfs from the sh module. e2fsprogs does not this by default.
# TODO: Should be a way to fix in our python module
#RUN ln -s /sbin/mkfs.ext4 /sbin/mkfs

# create known_hosts file for ssh
RUN mkdir -p /root/.ssh
RUN touch /root/.ssh/known_hosts
RUN chown -R root:root /root/.ssh
RUN chmod 0600 /root/.ssh/known_hosts
RUN mkdir -p /opt/hpe/data
RUN chmod u+x /usr/bin/iscsiadm
RUN chmod u+x /usr/bin/cleanup.sh
<<<<<<< HEAD
RUN chmod u+x /usr/bin/multipathd
RUN chmod u+x /usr/bin/udevd
=======

>>>>>>> 441751b8
WORKDIR /python-hpedockerplugin
ENTRYPOINT ["/bin/sh", "-c", "./plugin-start"]

# Update version.py
ARG TAG
ARG GIT_SHA
ARG BUILD_DATE
RUN sed -i \
    -e "s|{TAG}|$TAG|" \
    -e "s/{GIT_SHA}/$GIT_SHA/" \
    -e "s/{BUILD_DATE}/$BUILD_DATE/" \
    /python-hpedockerplugin/hpedockerplugin/version.py

ENV TAG $TAG
ENV GIT_SHA $GIT_SHA
ENV BUILD_DATE $BUILD_DATE
<|MERGE_RESOLUTION|>--- conflicted
+++ resolved
@@ -23,11 +23,8 @@
 COPY . /python-hpedockerplugin
 COPY ./iscsiadm /usr/bin/
 COPY ./cleanup.sh /usr/bin
-<<<<<<< HEAD
 COPY ./multipathd /usr/bin
 COPY ./udevd /usr/bin
-=======
->>>>>>> 441751b8
 
 
 RUN apk add --virtual /tmp/.temp --no-cache --update \
@@ -73,12 +70,9 @@
 RUN mkdir -p /opt/hpe/data
 RUN chmod u+x /usr/bin/iscsiadm
 RUN chmod u+x /usr/bin/cleanup.sh
-<<<<<<< HEAD
 RUN chmod u+x /usr/bin/multipathd
 RUN chmod u+x /usr/bin/udevd
-=======
 
->>>>>>> 441751b8
 WORKDIR /python-hpedockerplugin
 ENTRYPOINT ["/bin/sh", "-c", "./plugin-start"]
 
