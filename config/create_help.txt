HPE 3PAR volume plug-in for Docker: Create help
Create a volume in HPE 3PAR or create a clone of a docker volume or create a snapshot of a docker volume using HPE 3PAR volume plug-in for Docker.
Default Options:
-o mountConflictDelay=x 	x is the number of seconds to delay a mount request when there is a conflict(default is 30)
-o size=x 			x is a size of a docker volume to be created, default value of x is 100 (in GiB)
-o provisioning=x 		x is a provision type of a volume to be created, valid values are thin,dedup,full. Default value is thin.


Create Volume Options:
 -o cpg=x                       x is the Usr CPG used for provisioning the volume
 -o snapcpg=x                   x is the Snap CPG used for provisioning the snapshots of the volume
 -o size=x 			x is a size of a docker volume to be created, deault value of x is 100 (in GiB)
 -o provisioning=x 		x is a provision type of a volume to be created, valid values are thin,dedup,full. Default value is thin.
 -o compression=x 		x is a boolean value, hence x can have true or false. To create a compressed volume, minimum size of a 
				volume should to be 16 GiB. It also requires 3PAR OS version 3.3.1 or more and underlying disks should be SSD.
 -o flash-cache=x 		x is a boolean value, hence x can have true or false. x specifies whether flash cache should be used or not.
				Valid vaues are true or false.
 -o qos-name=x 			x is name of existing VVset on 3PAR on which QoS rules are applied.
<<<<<<< HEAD
 -o fsOwner=x                    x is the user id and group id that should own the root directory of the filesystem, in the form of     
                                [userId:groupId]
 -o fsMode=x                     x is 1 to 4 octal digits that represent the file mode to be applied to the root directory of the
                                filesystem
 
=======
 -o replicationGroup=x 	        x is name of the 3PAR replication group to which the newly created volume is added. If the replication
                                group doesn't exist on 3PAR array then it is created. Configuration parameter, 'replication_device',
                                must be defined in the hpe.conf file in conjunction with this option. Not doing so results in rejection
                                of the volume creation request. Another configuration parameter, 'quorum_witness_ip', if defined, results
                                into Peer Persistence based replication configuration. Absence of 'quorum_witness_ip' results into
                                Active/Passive based replication configuration.

>>>>>>> 751dd39f

Create Clone Options:
 -o cloneOf=x			x is the name of docker volume (source volume) of which clone to be created.
 -o size=x 			x is the size of cloned volume. x should be greater than or equal to size of a source volume.
 -o cpg=x                       x is the Usr CPG used for provisioning the volume
 -o snapcpg=x                   x is the Snap CPG used for provisioning the snapshots of the volume

 
Create Snapshot Options:
 -o virtualCopyOf=x		x is the name of a docker volume for which snapshot/virtual copy is to be created.
 -o retentionHours=x 		x is the number of hours a snapshot will be retained. Snapshot will be retained for x hours from the time of creation.
                                Snapshot can not be deleted during retention period.
 -o expirationHours=x		x is the number of hours after which snapshot will be removed from 3PAR. If both retentionHours and expirationHours 
				are used then expirationHours must be greater than or equal to retentionHours.

Import Volume Options:
 -o importVol=x                 x is the name of 3PAR volume or snapshot which needs to be imported. Volume or snapshot which needs to be imported
                                should not be attached to any of the host.


Create Snapshot Schedule:
 -o virtualCopyOf=x             This option is mandatory. x is the name of the volume for which snapshot schedule has to be created.
 -o scheduleFrequency=x         This option is mandatory. x is the string that indicates the snapshot schedule frequency.
                                This string will contain 5 values which are seperated by space.
                                Example x can be replaced with "5 * * * *"
                                First field in the string is an Integer and represents the number of minutes that should be passed the scheduled
                                clock hour to exucute the scheduled task.
                                Second field in the string is an Integer  and represents hour at which task needs to be executed. 
                                User can specify a valid range ex:2-5.
                                Third field in the string is an Integer and represents day of the month on which scheduled task has to be executed.
                                User can specify a valid range ex:12-15.
                                Fourth field in the string indicates month in which the task needs to be executed.
                                User can specify a valid range ex:3-5.
                                Fifth field in the string indicates day of a week on which task should be executed.
                                User can specify a valid range ex:0-4.
                                x has to be specified in double quotes. Valid values for these fields are:
                                Field         Allowed Values
                                -----         --------------
                                minute        0-59
                                hour          * or 0-23
                                day-of-month  * or 1-31
                                month         * or 1-12
                                day-of-week   * or 0-6 (0 is Sunday)
-o scheduleName=x               This option is mandatory. x is a string which indicates name for the schedule on 3PAR.
-o retentionHours=x             This option is not mandatory option. x is an integer, indicates number of hours this snapshot will be retained.
-o snaphotPrefix=x              This option is mandatory. x is prefix string for the scheduled snapshots which will get created on 3PAR.
                                We recommend to use 3 letter string. If prefix is abc then name of the snapshot which gets created on the 3PAR
                                will be in the format abc.@y@@m@@d@@H@@M@@S@
-o expHrs=x                     This option is not mandatory option. x is an integer, indicates number of hours after which snapshot created via
                                snapshot schedule will be deleted from 3PAR.
-o retHrs=x                     This option is not mandetory option. x is an integer, indicates number of hours for which snapshot created via 
                                snapshot schedule will be retained.
<|MERGE_RESOLUTION|>--- conflicted
+++ resolved
@@ -16,13 +16,10 @@
  -o flash-cache=x 		x is a boolean value, hence x can have true or false. x specifies whether flash cache should be used or not.
 				Valid vaues are true or false.
  -o qos-name=x 			x is name of existing VVset on 3PAR on which QoS rules are applied.
-<<<<<<< HEAD
  -o fsOwner=x                    x is the user id and group id that should own the root directory of the filesystem, in the form of     
                                 [userId:groupId]
  -o fsMode=x                     x is 1 to 4 octal digits that represent the file mode to be applied to the root directory of the
                                 filesystem
- 
-=======
  -o replicationGroup=x 	        x is name of the 3PAR replication group to which the newly created volume is added. If the replication
                                 group doesn't exist on 3PAR array then it is created. Configuration parameter, 'replication_device',
                                 must be defined in the hpe.conf file in conjunction with this option. Not doing so results in rejection
@@ -30,7 +27,7 @@
                                 into Peer Persistence based replication configuration. Absence of 'quorum_witness_ip' results into
                                 Active/Passive based replication configuration.
 
->>>>>>> 751dd39f
+
 
 Create Clone Options:
  -o cloneOf=x			x is the name of docker volume (source volume) of which clone to be created.
