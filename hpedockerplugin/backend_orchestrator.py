# (c) Copyright [2016] Hewlett Packard Enterprise Development LP
#
#    Licensed under the Apache License, Version 2.0 (the "License");
#    you may not use this file except in compliance with the License.
#    You may obtain a copy of the License at
#
#        http://www.apache.org/licenses/LICENSE-2.0
#
#    Unless required by applicable law or agreed to in writing, software
#    distributed under the License is distributed on an "AS IS" BASIS,
#    WITHOUT WARRANTIES OR CONDITIONS OF ANY KIND, either express or implied.
#    See the License for the specific language governing permissions and
#    limitations under the License.

"""

This class will be top-level orchestrator for invoking volume operations
like create, list, mount, unmount, remove operations on different backends.

"backend" here refers to grouping of details for particular 3PAR array

Eg.

[3par1]


"""
import json
from oslo_log import log as logging
import hpedockerplugin.etcdutil as util
import hpedockerplugin.volume_manager as mgr
import threading

import hpedockerplugin.exception as exception

LOG = logging.getLogger(__name__)

DEFAULT_BACKEND_NAME = "DEFAULT"


class Orchestrator(object):
    def __init__(self, host_config, backend_configs):
        LOG.info('calling initialize manager objs')
        self.etcd_util = self._get_etcd_util(host_config)
        self._manager = self.initialize_manager_objects(host_config,
                                                        backend_configs)

        # This is the dictionary which have the volume -> backend map entries
        # cache after doing an etcd volume read operation.
        self.volume_backends_map = {}
        self.volume_backend_lock = threading.Lock()

    @staticmethod
    def _get_etcd_util(host_config):
        return util.EtcdUtil(
            host_config.host_etcd_ip_address,
            host_config.host_etcd_port_number,
            host_config.host_etcd_client_cert,
            host_config.host_etcd_client_key)

    def initialize_manager_objects(self, host_config, backend_configs):
        manager_objs = {}

        for backend_name, config in backend_configs.items():
            try:
                LOG.info('INITIALIZING backend: %s' % backend_name)
                manager_objs[backend_name] = mgr.VolumeManager(
                    host_config,
                    config,
                    self.etcd_util,
                    backend_name)
            except Exception as ex:
                # lets log the error message and proceed with other backend
                LOG.error('INITIALIZING backend: %s FAILED Error: %s'
                          % (backend_name, ex))

        if not manager_objs:
            msg = "ERROR: None of the backends could be initialized " \
                  "successfully. Please rectify the configuration entries " \
                  "in hpe.conf and retry enable."
            LOG.error(msg)
            raise exception.HPEPluginNotInitializedException(reason=msg)


        return manager_objs

    def get_volume_backend_details(self, volname):
        LOG.info('Getting details for volume : %s ' % (volname))
        current_backend = DEFAULT_BACKEND_NAME

        if volname in self.volume_backends_map:
            current_backend = self.volume_backends_map[volname]
            LOG.debug(' Returning the backend details from cache %s , %s'
                      % (volname, current_backend))
            return current_backend

        vol = self.etcd_util.get_vol_byname(volname)
        if vol is not None and 'backend' in vol:
            current_backend = vol['backend']
            # populate the volume backend map for caching
            LOG.debug(' Populating cache %s, %s '
                      % (volname, current_backend))
            with(self.volume_backend_lock):
                self.volume_backends_map[volname] = current_backend

        return current_backend

    def _execute_request(self, request, volname, *args, **kwargs):
        backend = self.get_volume_backend_details(volname)
<<<<<<< HEAD
        volume_mgr = self._manager.get(backend)
        if volume_mgr:
            return getattr(volume_mgr, request)(volname, *args, **kwargs)

        msg = "ERROR: Backend '%s' was NOT initialized successfully." \
              " Please check hpe.conf for incorrect entries and rectify " \
              "it." % backend
        LOG.error(msg)
        return json.dumps({u'Err': msg})

    def volumedriver_remove(self, volname):
        return self._execute_request('remove_volume', volname)
=======
        with(self.volume_backend_lock):
            LOG.debug('Removing entry for volume %s from cache' %
                      volname)
            # This if condition is to make the test code happy
            if volname in self.volume_backends_map:
                del self.volume_backends_map[volname]
        return self._manager[backend].remove_volume(volname)
>>>>>>> 9e951196

    def volumedriver_unmount(self, volname, vol_mount, mount_id):
        return self._execute_request('unmount_volume',
                                     volname,
                                     vol_mount,
                                     mount_id)

    def volumedriver_create(self, volname, vol_size,
                            vol_prov, vol_flash,
                            compression_val, vol_qos,
                            fs_mode, fs_owner,
                            mount_conflict_delay, cpg,
                            snap_cpg, current_backend, rcg_name):
        return self._manager[current_backend].create_volume(
            volname,
            vol_size,
            vol_prov,
            vol_flash,
            compression_val,
            vol_qos,
            fs_mode, fs_owner,
            mount_conflict_delay,
            cpg,
            snap_cpg,
            current_backend,
            rcg_name)

    def clone_volume(self, src_vol_name, clone_name, size, cpg, snap_cpg):
        # Imran: Redundant call to get_volume_backend_details
        # Why is backend being passed to clone_volume when it can be
        # retrieved from src_vol or use DEFAULT if src_vol doesn't have it
        backend = self.get_volume_backend_details(src_vol_name)
        return self._execute_request('clone_volume', src_vol_name, clone_name,
                                     size, cpg, snap_cpg, backend)

    def create_snapshot(self, src_vol_name, schedName, snapshot_name,
                        snapPrefix, expiration_hrs, exphrs, retention_hrs,
                        rethrs, mount_conflict_delay, has_schedule,
                        schedFrequency):
        # Imran: Redundant call to get_volume_backend_details
        # Why is backend being passed to clone_volume when it can be
        # retrieved from src_vol or use DEFAULT if src_vol doesn't have it
        backend = self.get_volume_backend_details(src_vol_name)
        return self._execute_request('create_snapshot',
                                     src_vol_name,
                                     schedName,
                                     snapshot_name,
                                     snapPrefix,
                                     expiration_hrs,
                                     exphrs,
                                     retention_hrs,
                                     rethrs,
                                     mount_conflict_delay,
                                     has_schedule,
                                     schedFrequency, backend)

    def mount_volume(self, volname, vol_mount, mount_id):
        return self._execute_request('mount_volume', volname,
                                     vol_mount, mount_id)

    def get_path(self, volname):
        return self._execute_request('get_path', volname)

    def get_volume_snap_details(self, volname, snapname, qualified_name):
        return self._execute_request('get_volume_snap_details', volname,
                                     snapname, qualified_name)

    def manage_existing(self, volname, existing_ref, backend):
        return self._execute_request('manage_existing', volname,
                                     existing_ref, backend)

    def volumedriver_list(self):
        # Use the first volume manager list volumes
        volume_mgr = next(iter(self._manager.values()))
        return volume_mgr.list_volumes()<|MERGE_RESOLUTION|>--- conflicted
+++ resolved
@@ -69,10 +69,13 @@
                     config,
                     self.etcd_util,
                     backend_name)
+                LOG.info("Backend '%s' INITIALIZED!" % backend_name)
             except Exception as ex:
                 # lets log the error message and proceed with other backend
                 LOG.error('INITIALIZING backend: %s FAILED Error: %s'
                           % (backend_name, ex))
+            except:
+                LOG.error("UKNOWN ERROR OCCURED DURING initialization of backend: %s" % backend_name)
 
         if not manager_objs:
             msg = "ERROR: None of the backends could be initialized " \
@@ -80,7 +83,8 @@
                   "in hpe.conf and retry enable."
             LOG.error(msg)
             raise exception.HPEPluginNotInitializedException(reason=msg)
-
+        else:
+            LOG.info("Backends INITIALIZED => %s" % manager_objs.keys())
 
         return manager_objs
 
@@ -107,7 +111,6 @@
 
     def _execute_request(self, request, volname, *args, **kwargs):
         backend = self.get_volume_backend_details(volname)
-<<<<<<< HEAD
         volume_mgr = self._manager.get(backend)
         if volume_mgr:
             return getattr(volume_mgr, request)(volname, *args, **kwargs)
@@ -119,16 +122,13 @@
         return json.dumps({u'Err': msg})
 
     def volumedriver_remove(self, volname):
-        return self._execute_request('remove_volume', volname)
-=======
-        with(self.volume_backend_lock):
+        with self.volume_backend_lock:
             LOG.debug('Removing entry for volume %s from cache' %
                       volname)
             # This if condition is to make the test code happy
             if volname in self.volume_backends_map:
                 del self.volume_backends_map[volname]
-        return self._manager[backend].remove_volume(volname)
->>>>>>> 9e951196
+        return self._execute_request('remove_volume', volname)
 
     def volumedriver_unmount(self, volname, vol_mount, mount_id):
         return self._execute_request('unmount_volume',
