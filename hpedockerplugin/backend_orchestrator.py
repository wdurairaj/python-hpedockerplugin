--- conflicted
+++ resolved
@@ -79,14 +79,8 @@
     def volumedriver_create(self, volname, vol_size,
                             vol_prov, vol_flash,
                             compression_val, vol_qos,
-<<<<<<< HEAD
-                            mount_conflict_delay, current_backend,
-                            rcg_name):
-=======
                             mount_conflict_delay, cpg,
-                            snap_cpg, current_backend):
->>>>>>> 924d463a
-
+                            snap_cpg, current_backend, rcg_name):
         return self._manager[current_backend].create_volume(
             volname,
             vol_size,
@@ -95,14 +89,10 @@
             compression_val,
             vol_qos,
             mount_conflict_delay,
-<<<<<<< HEAD
+            cpg,
+            snap_cpg,
             current_backend,
             rcg_name)
-=======
-            cpg,
-            snap_cpg,
-            current_backend)
->>>>>>> 924d463a
 
     def clone_volume(self, src_vol_name, clone_name, size, cpg, snap_cpg):
         backend = self.get_volume_backend_details(src_vol_name)
