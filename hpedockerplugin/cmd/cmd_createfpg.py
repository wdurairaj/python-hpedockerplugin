--- conflicted
+++ resolved
@@ -32,14 +32,9 @@
                 fpg_metadata = {
                     'fpg': self._fpg_name,
                     'fpg_size': FPG_SIZE,
-<<<<<<< HEAD
                     'share_cnt': 0,
                     'reached_full_capacity': False,
-                    'docker_managed': True,
-=======
-                    'reached_full_capacity': False,
                     'docker_managed': True
->>>>>>> caf83129
                 }
                 self._fp_etcd.save_fpg_metadata(self._backend,
                                                 self._cpg_name,
