--- conflicted
+++ resolved
@@ -41,11 +41,7 @@
 
                 fpg_metadata = {
                     'fpg': self._fpg_name,
-<<<<<<< HEAD
-                    'fpg_size': FPG_SIZE,
-=======
                     'fpg_size': fpg_size,
->>>>>>> d4674dcb
                     'share_cnt': 0,
                     'reached_full_capacity': False,
                     'docker_managed': True
