--- conflicted
+++ resolved
@@ -1,240 +1,194 @@
-# (c) Copyright [2016] Hewlett Packard Enterprise Development LP
-#
-#    Licensed under the Apache License, Version 2.0 (the "License");
-#    you may not use this file except in compliance with the License.
-#    You may obtain a copy of the License at
-#
-#        http://www.apache.org/licenses/LICENSE-2.0
-#
-#    Unless required by applicable law or agreed to in writing, software
-#    distributed under the License is distributed on an "AS IS" BASIS,
-#    WITHOUT WARRANTIES OR CONDITIONS OF ANY KIND, either express or implied.
-#    See the License for the specific language governing permissions and
-#    limitations under the License.
-
-import etcd
-import json
-from oslo_log import log as logging
-import six
-from hpedockerplugin.i18n import _, _LI
-import hpedockerplugin.exception as exception
-
-LOG = logging.getLogger(__name__)
-
-VOLUMEROOT = '/volumes'
-<<<<<<< HEAD
-RCROOT = '/remote-copy'
-RC_KEY_FMT_STR = "%s/%s#%s"
-=======
-BACKENDROOT = '/backend'
->>>>>>> 3e7b751e
-LOCKROOT = '/volumes-lock'
-
-
-class EtcdUtil(object):
-
-    def __init__(self, host, port, client_cert, client_key):
-        self.host = host
-        self.port = port
-
-        LOG.info('ETCDUTIL datatype of host is %s ' % type(self.host))
-        host_tuple = ()
-        if isinstance(self.host, str):
-            if ',' in self.host:
-                host_list = [h.strip() for h in host.split(',')]
-
-                for i in host_list:
-                    temp_tuple = (i.split(':')[0], int(i.split(':')[1]))
-                    host_tuple = host_tuple + (temp_tuple,)
-
-                host_tuple = tuple(host_tuple)
-
-        LOG.info('ETCDUTIL host_tuple is %s, host is %s ' % (host_tuple,
-                                                             self.host))
-
-        self.volumeroot = VOLUMEROOT + '/'
-        self.lockroot = LOCKROOT + '/'
-        self.backendroot = BACKENDROOT + '/'
-        if client_cert is not None and client_key is not None:
-            if len(host_tuple) > 0:
-                LOG.info('ETCDUTIL host tuple is not None')
-                self.client = etcd.Client(host=host_tuple, port=port,
-                                          protocol='https',
-                                          cert=(client_cert, client_key),
-                                          allow_reconnect=True)
-            else:
-                LOG.info('ETCDUTIL host %s ' % host)
-                self.client = etcd.Client(host=host, port=port,
-                                          protocol='https',
-                                          cert=(client_cert, client_key))
-        else:
-            LOG.info('ETCDUTIL no certs')
-            if len(host_tuple) > 0:
-                LOG.info('Use http protocol')
-                self.client = etcd.Client(host=host_tuple, port=port,
-                                          protocol='http',
-                                          allow_reconnect=True)
-            else:
-                self.client = etcd.Client(host, port)
-        self._make_root()
-
-    def _make_root(self):
-        try:
-            self.client.read(VOLUMEROOT)
-        except etcd.EtcdKeyNotFound:
-            self.client.write(VOLUMEROOT, None, dir=True)
-        try:
-            self.client.read(BACKENDROOT)
-        except etcd.EtcdKeyNotFound:
-            self.client.write(BACKENDROOT, None, dir=True)
-        except Exception as ex:
-            msg = (_('Could not init EtcUtil: %s'), six.text_type(ex))
-            LOG.error(msg)
-            raise exception.HPEPluginMakeEtcdRootException(reason=msg)
-        return
-
-    def save_vol(self, vol):
-        volkey = self.volumeroot + vol['id']
-        volval = json.dumps(vol)
-        try:
-            self.client.write(volkey, volval)
-        except Exception as ex:
-            msg = 'Failed to save volume to ETCD: %s'\
-                  % six.text_type(ex)
-            LOG.error(msg)
-            raise exception.HPEPluginSaveFailed(obj=vol['display_name'])
-        else:
-            LOG.info('Write key: %s to etc, value is: %s', volkey, volval)
-
-    def update_vol(self, volid, key, val):
-        volkey = self.volumeroot + volid
-        result = self.client.read(volkey)
-        volval = json.loads(result.value)
-        volval[key] = val
-        volval = json.dumps(volval)
-        result.value = volval
-        self.client.update(result)
-
-        LOG.info(_LI('Update key: %s to etcd, value is: %s'), volkey, volval)
-
-    def delete_vol(self, vol):
-        volkey = self.volumeroot + vol['id']
-
-        self.client.delete(volkey)
-        LOG.info(_LI('Deleted key: %s from etcd'), volkey)
-
-    def _get_vol_byuuid(self, voluuid):
-        volkey = self.volumeroot + voluuid
-        result = self.client.read(volkey)
-
-        volval = json.loads(result.value)
-        LOG.info(_LI('Read key: %s from etcd, result is: %s'), volkey, volval)
-        return volval
-
-    def try_lock_volname(self, volname):
-        try:
-            LOG.debug("Try locking volume %s", volname)
-            self.client.write(self.lockroot + volname, volname,
-                              prevExist=False)
-            LOG.debug("Volume is locked : %s", volname)
-        except Exception as ex:
-            msg = 'Volume: %(name)s is already locked' % {'name': volname}
-            LOG.exception(msg)
-            raise exception.HPEPluginLockFailed(obj=volname)
-
-    def try_unlock_volname(self, volname):
-        try:
-            LOG.debug("Try unlocking volume %s", volname)
-            self.client.delete(self.lockroot + volname)
-            LOG.debug("Volume is unlocked : %s", volname)
-        except Exception as ex:
-            msg = 'Volume: %(name)s unlock failed' % {'name': volname}
-            LOG.exception(msg)
-            raise exception.HPEPluginUnlockFailed(obj=volname)
-
-    def get_vol_byname(self, volname):
-        volumes = self.client.read(self.volumeroot, recursive=True)
-        LOG.info(_LI('Get volbyname: volname is %s'), volname)
-
-        for child in volumes.children:
-            if child.key != VOLUMEROOT:
-                volmember = json.loads(child.value)
-                vol = volmember['display_name']
-                if vol.startswith(volname, 0, len(volname)):
-                    if volmember['display_name'] == volname:
-                        return volmember
-                elif volmember['name'] == volname:
-                    return volmember
-        return None
-
-    def get_vol_by_id(self, volid):
-        volkey = self.volumeroot + volid
-        result = self.client.read(volkey)
-        return json.loads(result.value)
-
-    def get_all_vols(self):
-        volumes = self.client.read(self.volumeroot, recursive=True)
-        return volumes
-
-    def get_vol_path_info(self, volname):
-        vol = self.get_vol_byname(volname)
-        if vol:
-            if 'path_info' in vol and vol['path_info'] is not None:
-                path_info = json.loads(vol['path_info'])
-                return path_info
-        return None
-
-    def get_path_info_from_vol(self, vol):
-        if vol:
-            info = json.loads(vol)
-            if 'path_info' in info and info['path_info'] is not None:
-                return json.loads(info['path_info'])
-        return None
-
-<<<<<<< HEAD
-    def get_active_driver_info(self, pri_bkend_id, sec_bkend_id):
-        rc_key = RC_KEY_FMT_STR %(RCROOT, pri_bkend_id, sec_bkend_id)
-        try:
-            result = self.client.read(rc_key)
-            return json.loads(result.value)
-        except Exception as ex:
-            raise exception.HPEPluginActiveDriverEntryNotFound(key=rc_key)
-
-    def save_active_driver_info(self, pri_bkend_id, sec_bkend_id, info):
-        rc_key = RC_KEY_FMT_STR %(RCROOT, pri_bkend_id, sec_bkend_id)
-        rc_val = json.dumps(info)
-        try:
-            self.client.write(rc_key, rc_val)
-        except Exception as ex:
-            msg = 'Failed to save RC info to ETCD: %s'\
-                  % six.text_type(ex)
-            LOG.error(msg)
-            raise exception.HPEPluginSaveFailed(obj=rc_key)
-        else:
-            LOG.info('Write key: %s to etc, value is: %s', rc_key, rc_val)
-
-    def update_active_driver_info(self, pri_bkend_id, sec_bkend_id, key, val):
-        rc_key = RC_KEY_FMT_STR %(RCROOT, pri_bkend_id, sec_bkend_id)
-        result = self.client.read(rc_key)
-        rc_val = json.loads(result.value)
-        rc_val[key] = val
-        rc_val = json.dumps(rc_val)
-        result.value = rc_val
-        self.client.update(result)
-        LOG.info(_LI('Update key: %s to etcd, value is: %s'), rc_key, rc_val)
-
-    def delete_active_driver_info(self, pri_bkend_id, sec_bkend_id):
-        rc_key = RC_KEY_FMT_STR %(RCROOT, pri_bkend_id, sec_bkend_id)
-        try:
-            self.client.delete(rc_key)
-            LOG.info(_LI('Deleted key: %s from etcd'), rc_key)
-        except Exception:
-            pass
-
-=======
-    def get_backend_key(self, backend):
-        passphrase = self.backendroot + backend
-        result = self.client.read(passphrase)
-        return result.value
-
->>>>>>> 3e7b751e
+# (c) Copyright [2016] Hewlett Packard Enterprise Development LP
+#
+#    Licensed under the Apache License, Version 2.0 (the "License");
+#    you may not use this file except in compliance with the License.
+#    You may obtain a copy of the License at
+#
+#        http://www.apache.org/licenses/LICENSE-2.0
+#
+#    Unless required by applicable law or agreed to in writing, software
+#    distributed under the License is distributed on an "AS IS" BASIS,
+#    WITHOUT WARRANTIES OR CONDITIONS OF ANY KIND, either express or implied.
+#    See the License for the specific language governing permissions and
+#    limitations under the License.
+
+import etcd
+import json
+from oslo_log import log as logging
+import six
+from hpedockerplugin.i18n import _, _LI
+import hpedockerplugin.exception as exception
+
+LOG = logging.getLogger(__name__)
+
+VOLUMEROOT = '/volumes'
+RCROOT = '/remote-copy'
+RC_KEY_FMT_STR = "%s/%s#%s"
+BACKENDROOT = '/backend'
+LOCKROOT = '/volumes-lock'
+
+
+class EtcdUtil(object):
+
+    def __init__(self, host, port, client_cert, client_key):
+        self.host = host
+        self.port = port
+
+        LOG.info('ETCDUTIL datatype of host is %s ' % type(self.host))
+        host_tuple = ()
+        if isinstance(self.host, str):
+            if ',' in self.host:
+                host_list = [h.strip() for h in host.split(',')]
+
+                for i in host_list:
+                    temp_tuple = (i.split(':')[0], int(i.split(':')[1]))
+                    host_tuple = host_tuple + (temp_tuple,)
+
+                host_tuple = tuple(host_tuple)
+
+        LOG.info('ETCDUTIL host_tuple is %s, host is %s ' % (host_tuple,
+                                                             self.host))
+
+        self.volumeroot = VOLUMEROOT + '/'
+        self.lockroot = LOCKROOT + '/'
+        self.backendroot = BACKENDROOT + '/'
+        if client_cert is not None and client_key is not None:
+            if len(host_tuple) > 0:
+                LOG.info('ETCDUTIL host tuple is not None')
+                self.client = etcd.Client(host=host_tuple, port=port,
+                                          protocol='https',
+                                          cert=(client_cert, client_key),
+                                          allow_reconnect=True)
+            else:
+                LOG.info('ETCDUTIL host %s ' % host)
+                self.client = etcd.Client(host=host, port=port,
+                                          protocol='https',
+                                          cert=(client_cert, client_key))
+        else:
+            LOG.info('ETCDUTIL no certs')
+            if len(host_tuple) > 0:
+                LOG.info('Use http protocol')
+                self.client = etcd.Client(host=host_tuple, port=port,
+                                          protocol='http',
+                                          allow_reconnect=True)
+            else:
+                self.client = etcd.Client(host, port)
+        self._make_root()
+
+    def _make_root(self):
+        try:
+            self.client.read(VOLUMEROOT)
+        except etcd.EtcdKeyNotFound:
+            self.client.write(VOLUMEROOT, None, dir=True)
+        try:
+            self.client.read(BACKENDROOT)
+        except etcd.EtcdKeyNotFound:
+            self.client.write(BACKENDROOT, None, dir=True)
+        except Exception as ex:
+            msg = (_('Could not init EtcUtil: %s'), six.text_type(ex))
+            LOG.error(msg)
+            raise exception.HPEPluginMakeEtcdRootException(reason=msg)
+        return
+
+    def save_vol(self, vol):
+        volkey = self.volumeroot + vol['id']
+        volval = json.dumps(vol)
+        try:
+            self.client.write(volkey, volval)
+        except Exception as ex:
+            msg = 'Failed to save volume to ETCD: %s'\
+                  % six.text_type(ex)
+            LOG.error(msg)
+            raise exception.HPEPluginSaveFailed(obj=vol['display_name'])
+        else:
+            LOG.info('Write key: %s to etc, value is: %s', volkey, volval)
+
+    def update_vol(self, volid, key, val):
+        volkey = self.volumeroot + volid
+        result = self.client.read(volkey)
+        volval = json.loads(result.value)
+        volval[key] = val
+        volval = json.dumps(volval)
+        result.value = volval
+        self.client.update(result)
+
+        LOG.info(_LI('Update key: %s to etcd, value is: %s'), volkey, volval)
+
+    def delete_vol(self, vol):
+        volkey = self.volumeroot + vol['id']
+
+        self.client.delete(volkey)
+        LOG.info(_LI('Deleted key: %s from etcd'), volkey)
+
+    def _get_vol_byuuid(self, voluuid):
+        volkey = self.volumeroot + voluuid
+        result = self.client.read(volkey)
+
+        volval = json.loads(result.value)
+        LOG.info(_LI('Read key: %s from etcd, result is: %s'), volkey, volval)
+        return volval
+
+    def try_lock_volname(self, volname):
+        try:
+            LOG.debug("Try locking volume %s", volname)
+            self.client.write(self.lockroot + volname, volname,
+                              prevExist=False)
+            LOG.debug("Volume is locked : %s", volname)
+        except Exception as ex:
+            msg = 'Volume: %(name)s is already locked' % {'name': volname}
+            LOG.exception(msg)
+            raise exception.HPEPluginLockFailed(obj=volname)
+
+    def try_unlock_volname(self, volname):
+        try:
+            LOG.debug("Try unlocking volume %s", volname)
+            self.client.delete(self.lockroot + volname)
+            LOG.debug("Volume is unlocked : %s", volname)
+        except Exception as ex:
+            msg = 'Volume: %(name)s unlock failed' % {'name': volname}
+            LOG.exception(msg)
+            raise exception.HPEPluginUnlockFailed(obj=volname)
+
+    def get_vol_byname(self, volname):
+        volumes = self.client.read(self.volumeroot, recursive=True)
+        LOG.info(_LI('Get volbyname: volname is %s'), volname)
+
+        for child in volumes.children:
+            if child.key != VOLUMEROOT:
+                volmember = json.loads(child.value)
+                vol = volmember['display_name']
+                if vol.startswith(volname, 0, len(volname)):
+                    if volmember['display_name'] == volname:
+                        return volmember
+                elif volmember['name'] == volname:
+                    return volmember
+        return None
+
+    def get_vol_by_id(self, volid):
+        volkey = self.volumeroot + volid
+        result = self.client.read(volkey)
+        return json.loads(result.value)
+
+    def get_all_vols(self):
+        volumes = self.client.read(self.volumeroot, recursive=True)
+        return volumes
+
+    def get_vol_path_info(self, volname):
+        vol = self.get_vol_byname(volname)
+        if vol:
+            if 'path_info' in vol and vol['path_info'] is not None:
+                path_info = json.loads(vol['path_info'])
+                return path_info
+        return None
+
+    def get_path_info_from_vol(self, vol):
+        if vol:
+            info = json.loads(vol)
+            if 'path_info' in info and info['path_info'] is not None:
+                return json.loads(info['path_info'])
+        return None
+
+    def get_backend_key(self, backend):
+        passphrase = self.backendroot + backend
+        result = self.client.read(passphrase)
+        return result.value