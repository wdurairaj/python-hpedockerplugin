import copy
import json
import sh
from sh import chmod
import six
import os
from threading import Thread

from oslo_log import log as logging
from oslo_utils import netutils

from hpedockerplugin.cmd.cmd_claimavailableip import ClaimAvailableIPCmd
from hpedockerplugin.cmd.cmd_createfpg import CreateFpgCmd
from hpedockerplugin.cmd.cmd_createvfs import CreateVfsCmd

from hpedockerplugin.cmd.cmd_initshare import InitializeShareCmd
from hpedockerplugin.cmd.cmd_createshare import CreateShareCmd
from hpedockerplugin.cmd import cmd_generate_fpg_vfs_names
from hpedockerplugin.cmd import cmd_setquota
from hpedockerplugin.cmd import cmd_deleteshare

import hpedockerplugin.exception as exception
import hpedockerplugin.fileutil as fileutil
import hpedockerplugin.hpe.array_connection_params as acp
from hpedockerplugin.i18n import _
from hpedockerplugin.hpe import hpe_3par_mediator
from hpedockerplugin import synchronization
from hpedockerplugin.hpe import utils

LOG = logging.getLogger(__name__)


class FileManager(object):
    def __init__(self, host_config, hpepluginconfig, etcd_util,
                 fp_etcd_client, node_id, backend_name):
        self._host_config = host_config
        self._hpepluginconfig = hpepluginconfig

        self._etcd = etcd_util
        self._fp_etcd_client = fp_etcd_client
        self._node_id = node_id
        self._backend = backend_name

        self._initialize_configuration()

        self._pwd_decryptor = utils.PasswordDecryptor(backend_name,
                                                      self._etcd)
        self._pwd_decryptor.decrypt_password(self.src_bkend_config)

        # TODO: When multiple backends come into picture, consider
        # lazy initialization of individual driver
        try:
            LOG.info("Initializing 3PAR driver...")
            self._primary_driver = self._initialize_driver(
                host_config, self.src_bkend_config)

            self._hpeplugin_driver = self._primary_driver
            LOG.info("Initialized 3PAR driver!")
        except Exception as ex:
            msg = "Failed to initialize 3PAR driver for array: %s!" \
                  "Exception: %s"\
                  % (self.src_bkend_config.hpe3par_api_url,
                     six.text_type(ex))
            LOG.info(msg)
            raise exception.HPEPluginStartPluginException(
                reason=msg)

    def get_backend(self):
        return self._backend

    def get_mediator(self):
        return self._hpeplugin_driver

    def get_file_etcd(self):
        return self._fp_etcd_client

    def get_etcd(self):
        return self._etcd

    def get_config(self):
        return self.src_bkend_config

    def _initialize_configuration(self):
        self.src_bkend_config = self._get_src_bkend_config()
        def_fpg_size = self.src_bkend_config.hpe3par_default_fpg_size
        if def_fpg_size:
            if def_fpg_size < 1 or def_fpg_size > 64:
                msg = "Configured hpe3par_default_fpg_size MUST be in the " \
                      "range 1 and 64. Specified value is %s" % def_fpg_size
                LOG.error(msg)
                raise exception.InvalidInput(msg)

    def _get_src_bkend_config(self):
        LOG.info("Getting source backend configuration...")
        hpeconf = self._hpepluginconfig
        config = acp.ArrayConnectionParams()
        for key in hpeconf.keys():
            value = getattr(hpeconf, key)
            config.__setattr__(key, value)

        LOG.info("Got source backend configuration!")
        return config

    def _initialize_driver(self, host_config, src_config):

        mediator = self._create_mediator(host_config, src_config)
        try:
            mediator.do_setup(timeout=30)
            # self.check_for_setup_error()
            return mediator
        except Exception as ex:
            msg = (_('hpeplugin_driver do_setup failed, error is: %s'),
                   six.text_type(ex))
            LOG.error(msg)
            raise exception.HPEPluginNotInitializedException(reason=msg)

    @staticmethod
    def _create_mediator(host_config, config):
        return hpe_3par_mediator.HPE3ParMediator(host_config, config)

    def create_share(self, share_name, **args):
        share_args = copy.deepcopy(args)
        # ====== TODO: Uncomment later ===============
        thread = Thread(target=self._create_share,
                        args=(share_name, share_args))

        # Process share creation on child thread
        thread.start()
        # ====== TODO: Uncomment later ===============

        # ======= TODO: Remove this later ========
        # import pdb
        # pdb.set_trace()
        # self._create_share(share_name, share_args)
        # ======= TODO: Remove this later ========

        # Return success
        return json.dumps({"Err": ""})

    def _get_existing_fpg(self, share_args):
        cpg_name = share_args['cpg']
        fpg_name = share_args['fpg']
        try:
            fpg_info = self._fp_etcd_client.get_fpg_metadata(
                self._backend,
                cpg_name, fpg_name
            )
        except exception.EtcdMetadataNotFound:
            LOG.info("Specified FPG %s not found in ETCD. Checking "
                     "if this is a legacy FPG..." % fpg_name)
            # Assume it's a legacy FPG, try to get details
            leg_fpg = self._hpeplugin_driver.get_fpg(fpg_name)
            LOG.info("FPG %s is a legacy FPG" % fpg_name)

            # CPG passed can be different than actual CPG
            # used for creating legacy FPG. Override default
            # or supplied CPG
            if cpg_name != leg_fpg['cpg']:
                msg = ("ERROR: Invalid CPG %s specified as an option or "
                       "configured in hpe.conf that doesn't match the parent "
                       "CPG %s of the specified legacy FPG %s. Please "
                       "specify CPG as '-o cpg=%s'" %
                       (cpg_name, fpg_name, leg_fpg['cpg'], leg_fpg['cpg']))
                LOG.error(msg)
                raise exception.InvalidInput(msg)

            # Get backend VFS information
            vfs_info = self._hpeplugin_driver.get_vfs(fpg_name)
            vfs_name = vfs_info['name']
            ip_info = vfs_info['IPInfo'][0]
            netmask = ip_info['netmask']
            ip = ip_info['IPAddr']

            fpg_info = {
                'ips': {netmask: [ip]},
                'fpg': fpg_name,
                'vfs': vfs_name,
            }

        fpg_data = {'fpg': fpg_info}
        yield fpg_data

        if fpg_data['result'] != 'DONE':
            LOG.error("Share could not be created on FPG %s" % fpg_name)
            raise exception.ShareCreationFailed(share_args['cpg'])

    def _get_fpg_available_capacity(self, fpg_name):
        LOG.info("Getting FPG %s from backend..." % fpg_name)
        backend_fpg = self._hpeplugin_driver.get_fpg(fpg_name)
        LOG.info("%s" % six.text_type(backend_fpg))
        LOG.info("Getting all quotas for FPG %s..." % fpg_name)
        quotas = self._hpeplugin_driver.get_quotas_for_fpg(fpg_name)
        used_capacity_GiB = 0
        for quota in quotas['members']:
            used_capacity_GiB += (quota['hardBlockMiB'] / 1024)
        fpg_total_capacity_GiB = backend_fpg['availCapacityGiB']
        LOG.info("Total capacity of FPG %s: %s GiB" %
                 (fpg_name, fpg_total_capacity_GiB))
        LOG.info("Capacity used on FPG %s is %s GiB" %
                 (fpg_name, used_capacity_GiB))
        fpg_avail_capacity = fpg_total_capacity_GiB - used_capacity_GiB
        LOG.info("Available capacity on FPG %s is %s GiB" %
                 (fpg_name, fpg_avail_capacity))
        return fpg_avail_capacity

    # If default FPG is full, it raises exception
    # EtcdMaxSharesPerFpgLimitException
    def _get_default_available_fpg(self, share_args):
        LOG.info("Getting default available FPG...")
        processing_done = False
        for fpg_name in self._get_current_default_fpg_name(share_args):
            try:
                fpg_available_capacity = self._get_fpg_available_capacity(
                    fpg_name
                )
                LOG.info("FPG available capacity in GiB: %s" %
                         fpg_available_capacity)
                # Share size in MiB - convert it to GiB
                share_size_in_gib = share_args['size'] / 1024

                # Yield only those default FPGs that have enough available
                # capacity to create the requested share
                if fpg_available_capacity >= share_size_in_gib:
                    LOG.info("Found default FPG with enough available "
                             "capacity %s GiB to create share of size %s GiB"
                             % (fpg_available_capacity, share_size_in_gib))
                    # Get backend VFS information
                    vfs_info = self._hpeplugin_driver.get_vfs(fpg_name)
                    vfs_name = vfs_info['name']
                    ip_info = vfs_info['IPInfo'][0]
                    netmask = ip_info['netmask']
                    ip = ip_info['IPAddr']

                    fpg_info = {
                        'ips': {netmask: [ip]},
                        'fpg': fpg_name,
                        'vfs': vfs_name,
<<<<<<< HEAD
                        'docker_managed': False
=======
>>>>>>> 99ac2f40
                    }
                    fpg_data = {'fpg': fpg_info}
                    yield fpg_data

                    if fpg_data['result'] == 'DONE':
                        LOG.info("Share creation done using FPG %s" %
                                 fpg_name)
                        processing_done = True
                        break
                    else:
                        LOG.info("Share could not be created on FPG %s. "
                                 "Finding another default FPG with enough "
                                 "capacity to create share of size %s"
                                 % (fpg_name, share_size_in_gib))
                        continue

            except exception.FpgNotFound:
                LOG.warning("FPG %s present in ETCD but not found on backend. "
                            "Looking for next FPG" % fpg_name)
                continue

        # Default FPGs were there but none of them could satisfy the
        # requirement of creating share. New FPG must be created
        # hence raising exception to execute FPG creation flow
        if not processing_done:
            raise exception.EtcdDefaultFpgNotPresent(share_args['cpg'])

    # TODO:Imran: Backend metadata needs modification
    # Instead of one FPG, we need FPG listz
    # Backend metadata
    # {'default_fpgs': {
    #       cpg1: [fpg1, fpg2],
    #       cpg2: [fpg3]
    # }
    def _get_current_default_fpg_name(self, share_args):
        cpg_name = share_args['cpg']
        try:
            LOG.info("Fetching metadata for backend %s..." % self._backend)
            backend_metadata = self._fp_etcd_client.get_backend_metadata(
                self._backend)
            LOG.info("Backend metadata: %s" % backend_metadata)
            default_fpgs = backend_metadata.get('default_fpgs')
            if default_fpgs:
                LOG.info("Checking if default FPG present for CPG %s..." %
                         cpg_name)
                fpg_list = default_fpgs.get(cpg_name, [])
                for default_fpg in fpg_list:
                    LOG.info("Default FPG %s found for CPG %s" %
                             (default_fpg, cpg_name))
                    yield default_fpg
            else:
                LOG.info("Default FPG not found under backend %s for CPG %s"
                         % (self._backend, cpg_name))
                raise exception.EtcdDefaultFpgNotPresent(cpg=cpg_name)
        except exception.EtcdMetadataNotFound:
            LOG.info("Metadata not found for backend %s" % self._backend)
            raise exception.EtcdDefaultFpgNotPresent(cpg=cpg_name)

    def _unexecute(self, undo_cmds):
        for undo_cmd in reversed(undo_cmds):
            undo_cmd.unexecute()

    def _generate_default_fpg_vfs_names(self, share_args):
        # Default share creation - generate default names
        cmd = cmd_generate_fpg_vfs_names.GenerateFpgVfsNamesCmd(
            self._backend, share_args['cpg'],
            self._fp_etcd_client
        )
        LOG.info("_generate_default_fpg_vfs_names: Generating default "
                 "FPG VFS names")
        fpg_name, vfs_name = cmd.execute()
        LOG.info("_generate_default_fpg_vfs_names: Generated: %s, %s"
                 % (fpg_name, vfs_name))
        return fpg_name, vfs_name

    @staticmethod
    def _vfs_name_from_fpg_name(share_args):
        # Generate VFS name using specified FPG with "-o fpg" option
        fpg_name = share_args['fpg']
        vfs_name = fpg_name + '_vfs'
        LOG.info("Returning FPG and VFS names: %s, %s" % (fpg_name, vfs_name))
        return fpg_name, vfs_name

    def _create_fpg(self, share_args, undo_cmds):
        LOG.info("Generating FPG and VFS names...")
        cpg = share_args['cpg']
        fpg_name, vfs_name = self._vfs_name_from_fpg_name(share_args)
        LOG.info("Names generated: FPG=%s, VFS=%s" %
                 (fpg_name, vfs_name))
        LOG.info("Creating FPG %s using CPG %s" % (fpg_name, cpg))
        create_fpg_cmd = CreateFpgCmd(self, cpg, fpg_name, False)
        create_fpg_cmd.execute()
        LOG.info("FPG %s created successfully using CPG %s" %
                 (fpg_name, cpg))
        undo_cmds.append(create_fpg_cmd)
        return fpg_name, vfs_name

    def _create_default_fpg(self, share_args, undo_cmds):
        LOG.info("Generating FPG and VFS names...")
        cpg = share_args['cpg']
        while True:
            fpg_name, vfs_name = self._generate_default_fpg_vfs_names(
                share_args
            )
            LOG.info("Names generated: FPG=%s, VFS=%s" %
                     (fpg_name, vfs_name))
            LOG.info("Creating FPG %s using CPG %s" % (fpg_name, cpg))
            try:
                create_fpg_cmd = CreateFpgCmd(self, cpg, fpg_name, True)
                create_fpg_cmd.execute()
                LOG.info("FPG %s created successfully using CPG %s" %
                         (fpg_name, cpg))
                undo_cmds.append(create_fpg_cmd)
                return fpg_name, vfs_name
            except (exception.FpgCreationFailed,
                    exception.FpgAlreadyExists) as ex:
                LOG.info("FPG %s could not be created. Error: %s" %
                         (fpg_name, six.text_type(ex)))
                LOG.info("Retrying with new FPG name...")
                continue
            except exception.HPEPluginEtcdException as ex:
                raise ex
            except Exception as ex:
                LOG.error("Unknown exception caught while creating default "
                          "FPG: %s" % six.text_type(ex))

    def _create_share_on_fpg(self, share_args, fpg_getter, fpg_creator):
        share_name = share_args['name']
        LOG.info("Creating share %s..." % share_name)
        undo_cmds = []
        cpg = share_args['cpg']

        def __create_share_and_quota():
            LOG.info("Creating share %s..." % share_name)
            create_share_cmd = CreateShareCmd(
                self,
                share_args
            )
            create_share_cmd.execute()
            LOG.info("Share created successfully %s" % share_name)
            undo_cmds.append(create_share_cmd)

            LOG.info("Setting quota for share %s..." % share_name)
            set_quota_cmd = cmd_setquota.SetQuotaCmd(
                self,
                share_args['cpg'],
                share_args['fpg'],
                share_args['vfs'],
                share_args['name'],
                share_args['size']
            )
            set_quota_cmd.execute()
            LOG.info("Quota set for share successfully %s" % share_name)
            undo_cmds.append(set_quota_cmd)

        with self._fp_etcd_client.get_cpg_lock(self._backend, cpg):
            try:
                init_share_cmd = InitializeShareCmd(
                    self._backend, share_args, self._etcd
                )
                init_share_cmd.execute()
                # Since we would want the share to be shown in failed status
                # even in case of failure, cannot make this as part of undo
                # undo_cmds.append(init_share_cmd)

                fpg_gen = fpg_getter(share_args)
                while True:
                    try:
                        fpg_data = next(fpg_gen)
                        fpg_info = fpg_data['fpg']
                        share_args['fpg'] = fpg_info['fpg']
                        share_args['vfs'] = fpg_info['vfs']
<<<<<<< HEAD
                        share_args['docker_managed'] = fpg_info.get(
                            'docker_managed')
=======
>>>>>>> 99ac2f40

                        # Only one IP per FPG is supported at the moment
                        # Given that, list can be dropped
                        subnet_ips_map = fpg_info['ips']
                        subnet, ips = next(iter(subnet_ips_map.items()))
                        share_args['vfsIPs'] = [(ips[0], subnet)]

                        __create_share_and_quota()

                        # Set result to success so that FPG generator can stop
                        fpg_data['result'] = 'DONE'
                    except exception.SetQuotaFailed:
                        fpg_data['result'] = 'IN_PROCESS'
                        self._unexecute(undo_cmds)
                        undo_cmds.clear()

                    except StopIteration:
                        # Let the generator take the call whether it wants to
                        # report failure or wants to create new default FPG
                        # for this share
                        fpg_data['result'] = 'FAILED'
                        undo_cmds.clear()
                        break
            except (exception.EtcdMaxSharesPerFpgLimitException,
                    exception.EtcdMetadataNotFound,
                    exception.EtcdDefaultFpgNotPresent,
                    exception.FpgNotFound):
                LOG.info("FPG not found under backend %s for CPG %s"
                         % (self._backend, cpg))
                # In all the above cases, default FPG is not present
                # and we need to create a new one
                try:
                    # Generate FPG and VFS names. This will also initialize
                    #  backend meta-data in case it doesn't exist
                    fpg_name, vfs_name = fpg_creator(share_args, undo_cmds)
                    share_args['fpg'] = fpg_name
                    share_args['vfs'] = vfs_name

                    LOG.info("Trying to claim free IP from IP pool for "
                             "backend %s..." % self._backend)
                    # Acquire IP even before FPG creation. This will save the
                    # time by not creating FPG in case IP pool is exhausted
                    claim_free_ip_cmd = ClaimAvailableIPCmd(
                        self._backend,
                        self.src_bkend_config,
                        self._fp_etcd_client
                    )
                    ip, netmask = claim_free_ip_cmd.execute()
                    LOG.info("Acquired IP %s for VFS creation" % ip)
                    undo_cmds.append(claim_free_ip_cmd)

                    LOG.info("Creating VFS %s under FPG %s" %
                             (vfs_name, fpg_name))
                    create_vfs_cmd = CreateVfsCmd(
                        self, cpg, fpg_name, vfs_name, ip, netmask
                    )
                    create_vfs_cmd.execute()
                    LOG.info("VFS %s created successfully under FPG %s" %
                             (vfs_name, fpg_name))
                    undo_cmds.append(create_vfs_cmd)

                    LOG.info("Marking IP %s to be in use by VFS /%s/%s"
                             % (ip, fpg_name, vfs_name))
                    # Now that VFS has been created successfully, move the IP
                    # from locked-ip-list to ips-in-use list
                    claim_free_ip_cmd.mark_ip_in_use()
                    share_args['vfsIPs'] = [(ip, netmask)]

                    __create_share_and_quota()

                except exception.IPAddressPoolExhausted as ex:
                    msg = "Create VFS failed. Msg: %s" % six.text_type(ex)
                    LOG.error(msg)
                    self._unexecute(undo_cmds)
                    raise exception.VfsCreationFailed(reason=msg)
                except exception.VfsCreationFailed as ex:
                    msg = "Create share on new FPG failed. Msg: %s" \
                          % six.text_type(ex)
                    LOG.error(msg)
                    self._unexecute(undo_cmds)
                    raise exception.ShareCreationFailed(reason=msg)

                except exception.FpgCreationFailed as ex:
                    msg = "Create share on new FPG failed. Msg: %s" \
                          % six.text_type(ex)
                    LOG.error(msg)
                    self._unexecute(undo_cmds)
                    raise exception.ShareCreationFailed(reason=msg)

                except exception.HPEDriverNonExistentCpg as ex:
                    msg = "Non existing CPG specified/configured: %s" %\
                          six.text_type(ex)
                    LOG.error(msg)
                    self._unexecute(undo_cmds)
                    raise exception.ShareCreationFailed(reason=msg)

                except Exception as ex:
                    msg = "Unknown exception caught: %s" % six.text_type(ex)
                    LOG.error(msg)
                    self._unexecute(undo_cmds)
                    raise exception.ShareCreationFailed(reason=msg)

            except exception.InvalidInput as ex:
                msg = "Share creation failed with following exception: " \
                      " %s" % six.text_type(ex)
                LOG.error(msg)
                share_args['failure_reason'] = msg
                self._unexecute(undo_cmds)
                raise exception.ShareCreationFailed(reason=msg)

            except Exception as ex:
                msg = "Unknown exception occurred while using default FPG " \
                      "for share creation: %s" % six.text_type(ex)
                LOG.error(msg)
                share_args['failure_reason'] = msg
                self._unexecute(undo_cmds)
                raise exception.ShareCreationFailed(reason=msg)

    @synchronization.synchronized_fp_share('{share_name}')
    def _create_share(self, share_name, share_args):
        # Check if share already exists
        try:
            self._etcd.get_share(share_name)
            return
        except exception.EtcdMetadataNotFound:
            pass

        # Make copy of args as we are going to modify it
        fpg_name = share_args.get('fpg')

        if fpg_name:
            self._create_share_on_fpg(
                share_args,
                self._get_existing_fpg,
                self._create_fpg
            )
        else:
            self._create_share_on_fpg(
                share_args,
                self._get_default_available_fpg,
                self._create_default_fpg
            )

    def remove_share(self, share_name, share):
        if 'path_info' in share:
            msg = "Cannot delete share %s as it is in mounted state" \
                  % share_name
            LOG.error(msg)
            return json.dumps({'Err': msg})
        cmd = cmd_deleteshare.DeleteShareCmd(self, share)
        return cmd.execute()

    @staticmethod
    def _rm_implementation_details(db_share):
        LOG.info("Removing implementation details from share %s..."
                 % db_share['name'])
        db_share_copy = copy.deepcopy(db_share)
        db_share_copy.pop("nfsOptions")
        if 'quota_id' in db_share_copy:
            db_share_copy.pop("quota_id")
        db_share_copy.pop("id")
        db_share_copy.pop("readonly")
        db_share_copy.pop("comment")
        if 'path_info' in db_share_copy:
            db_share_copy.pop('path_info')

        LOG.info("Implementation details removed: %s" % db_share_copy)
        return db_share_copy

    def get_share_details(self, share_name, db_share):
        mountdir = ''
        devicename = ''
        vfs_ip = db_share['vfsIPs'][0][0]
        share_path = "%s:/%s/%s/%s" % (vfs_ip,
                                       db_share['fpg'],
                                       db_share['vfs'],
                                       db_share['name'])
        path_info = db_share.get('path_info')
        if path_info:
            mountdir = '['
            node_mnt_info = path_info.get(self._node_id)
            if node_mnt_info:
                for mnt_dir in node_mnt_info.values():
                    mountdir += mnt_dir + ', '
                mountdir += ']'
                devicename = share_path

        db_share_copy = FileManager._rm_implementation_details(db_share)
        db_share_copy['sharePath'] = share_path
        size_in_gib = "%d GiB" % (db_share_copy['size'] / 1024)
        db_share_copy['size'] = size_in_gib
        LOG.info("Returning share: %s" % db_share_copy)
        # use volinfo as volname could be partial match
        resp = {'Name': share_name,
                'Mountpoint': mountdir,
                'Devicename': devicename,
                'Status': db_share_copy}
        response = json.dumps({u"Err": '', u"Volume": resp})
        LOG.debug("Get share: \n%s" % str(response))
        return response

    def list_shares(self):
        db_shares = self._etcd.get_all_shares()

        if not db_shares:
            response = json.dumps({u"Err": ''})
            return response

        share_list = []
        for db_share in db_shares:
            path_info = db_share.get('share_path_info')
            if path_info is not None and 'mount_dir' in path_info:
                mountdir = path_info['mount_dir']
                devicename = path_info['path']
            else:
                mountdir = ''
                devicename = ''
            share = {'Name': db_share['name'],
                     'Devicename': devicename,
                     'size': db_share['size'],
                     'Mountpoint': mountdir,
                     'Status': db_share}
            share_list.append(share)

        response = json.dumps({u"Err": '', u"Volumes": share_list})
        return response

    @staticmethod
    def _is_share_not_mounted(share):
        return 'node_mount_info' not in share

    def _is_share_mounted_on_this_node(self, node_mount_info):
        return self._node_id in node_mount_info

    def _update_mount_id_list(self, share, mount_id):
        node_mount_info = share['node_mount_info']

        # Check if mount_id is unique
        if mount_id in node_mount_info[self._node_id]:
            LOG.info("Received duplicate mount-id: %s. Ignoring"
                     % mount_id)
            return

        LOG.info("Adding new mount-id %s to node_mount_info..."
                 % mount_id)
        node_mount_info[self._node_id].append(mount_id)
        LOG.info("Updating etcd with modified node_mount_info: %s..."
                 % node_mount_info)
        self._etcd.save_share(share)
        LOG.info("Updated etcd with modified node_mount_info: %s!"
                 % node_mount_info)

    @staticmethod
    def _get_mount_dir(share_name):
        return "%s%s" % (fileutil.prefix, share_name)

    def _create_mount_dir(self, mount_dir):
        LOG.info('Creating Directory %(mount_dir)s...',
                 {'mount_dir': mount_dir})
        sh.mkdir('-p', mount_dir)
        LOG.info('Directory: %(mount_dir)s successfully created!',
                 {'mount_dir': mount_dir})

    def mount_share(self, share_name, share, mount_id):
        if 'status' in share:
            if share['status'] == 'FAILED':
                msg = "Share %s is in FAILED state. Please remove it and " \
                      "create a new one and then retry mount" % share_name
                LOG.error(msg)
                return json.dumps({u"Err": msg})
            elif share['status'] == 'CREATING':
                msg = "Share %s is in CREATING state. Please wait for it " \
                      "to be in AVAILABLE state and then retry mount" \
                      % share_name
                LOG.error(msg)
                return json.dumps({u"Err": msg})
            elif share['status'] == 'AVAILABLE':
                msg = "Share %s is in AVAILABLE state. Attempting mount..." \
                      % share_name
                LOG.info(msg)
            else:
                msg = "ERROR: Share %s is in UNKNOWN state. Aborting " \
                      "mount..." % share_name
                LOG.error(msg)
                return json.dumps({u"Err": msg})

        fUser = None
        fGroup = None
        fMode = None
        fUName = None
        fGName = None
        is_first_call = False
        if share['fsOwner']:
            fOwner = share['fsOwner'].split(':')
            fUser = int(fOwner[0])
            fGroup = int(fOwner[1])
        if share['fsMode']:
            try:
                fMode = int(share['fsMode'])
            except ValueError:
                fMode = share['fsMode']
        fpg = share['fpg']
        vfs = share['vfs']
        file_store = share['name']
        vfs_ip, netmask = share['vfsIPs'][0]
        # If shareDir is not specified, share is mounted at file-store
        # level.
        share_path = "%s:/%s/%s/%s" % (vfs_ip,
                                       fpg,
                                       vfs,
                                       file_store)
        # {
        #   'path_info': {
        #     node_id1: {'mnt_id1': 'mnt_dir1', 'mnt_id2': 'mnt_dir2',...},
        #     node_id2: {'mnt_id2': 'mnt_dir2', 'mnt_id3': 'mnt_dir3',...},
        #   }
        # }
        mount_dir = self._get_mount_dir(mount_id)
        path_info = share.get('path_info')
        if path_info:
            node_mnt_info = path_info.get(self._node_id)
            if node_mnt_info:
                node_mnt_info[mount_id] = mount_dir
            else:
                my_ip = netutils.get_my_ipv4()
                self._hpeplugin_driver.add_client_ip_for_share(share['id'],
                                                               my_ip)
                client_ips = share['clientIPs']
                client_ips.append(my_ip)
                # node_mnt_info not present
                node_mnt_info = {
                    self._node_id: {
                        mount_id: mount_dir
                    }
                }
                path_info.update(node_mnt_info)
        else:
            my_ip = netutils.get_my_ipv4()
            self._hpeplugin_driver.add_client_ip_for_share(share['id'],
                                                           my_ip)
            client_ips = share['clientIPs']
            client_ips.append(my_ip)

            # node_mnt_info not present
            node_mnt_info = {
                self._node_id: {
                    mount_id: mount_dir
                }
            }
            share['path_info'] = node_mnt_info
            if fUser or fGroup or fMode:
                LOG.info("Inside fUser or fGroup or fMode")
                is_first_call = True
                try:
                    fUName, fGName = self._hpeplugin_driver.usr_check(fUser,
                                                                      fGroup)
                    if fUName is None or fGName is None:
                        msg = ("Either user or group does not exist on 3PAR."
                               " Please create local users and group with"
                               " required user id and group id on 3PAR."
                               " Refer 3PAR cli user guide to create 3PAR"
                               " local users on 3PAR")
                        LOG.error(msg)
                        raise exception.UserGroupNotFoundOn3PAR(msg)
                except exception.UserGroupNotFoundOn3PAR as ex:
                    msg = six.text_type(ex)
                    LOG.error(msg)
                    response = json.dumps({u"Err": msg, u"Name": share_name,
                                           u"Mountpoint": mount_dir,
                                           u"Devicename": share_path})
                    return response

        self._create_mount_dir(mount_dir)
        LOG.info("Mounting share path %s to %s" % (share_path, mount_dir))
        sh.mount('-t', 'nfs', share_path, mount_dir)
        LOG.debug('Device: %(path)s successfully mounted on %(mount)s',
                  {'path': share_path, 'mount': mount_dir})
        if is_first_call:
            os.chown(mount_dir, fUser, fGroup)
            try:
                int(fMode)
                chmod(fMode, mount_dir)
            except ValueError:
                fUserId = share['id']
                try:
                    self._hpeplugin_driver.set_ACL(fMode, fUserId, fUName,
                                                   fGName)
                except exception.ShareBackendException as ex:
                    msg = (_("Exception raised for ACL setting,"
                             " but proceed. User is adviced to correct"
                             " the passed fsMode to suit its owner and"
                             " group requirement. Delete the share and "
                             " create new with correct fsMode value."
                             " Please also refer the logs for same. "
                             "Exception is  %s") % six.text_type(ex))
                    LOG.error(msg)
                    LOG.info("Unmounting the share,permissions are not set.")
                    sh.umount(mount_dir)
                    LOG.info("Removing the created directory.")
                    sh.rm('-rf', mount_dir)
                    LOG.error(msg)
                    response = json.dumps({u"Err": msg, u"Name": share_name,
                                           u"Mountpoint": mount_dir,
                                           u"Devicename": share_path})
                    return response
        self._etcd.save_share(share)
        response = json.dumps({u"Err": '', u"Name": share_name,
                               u"Mountpoint": mount_dir,
                               u"Devicename": share_path})
        return response

    def unmount_share(self, share_name, share, mount_id):
        # Start of volume fencing
        LOG.info('Unmounting share: %s' % share)
        # share = {
        #   'path_info': {
        #     node_id1: {'mnt_id1': 'mnt_dir1', 'mnt_id2': 'mnt_dir2',...},
        #     node_id2: {'mnt_id2': 'mnt_dir2', 'mnt_id3': 'mnt_dir3',...},
        #   }
        # }
        path_info = share.get('path_info')
        if path_info:
            node_mnt_info = path_info.get(self._node_id)
            if node_mnt_info:
                mount_dir = node_mnt_info.get(mount_id)
                if mount_dir:
                    LOG.info('Unmounting share: %s...' % mount_dir)
                    sh.umount(mount_dir)
                    LOG.info('Removing dir: %s...' % mount_dir)
                    sh.rm('-rf', mount_dir)
                    LOG.info("Removing mount-id '%s' from meta-data" %
                             mount_id)
                    del node_mnt_info[mount_id]

                # If this was the last mount of share share_name on
                # this node, remove my_ip from client-ip list
                if not node_mnt_info:
                    del path_info[self._node_id]
                    my_ip = netutils.get_my_ipv4()
                    LOG.info("Remove %s from client IP list" % my_ip)
                    client_ips = share['clientIPs']
                    client_ips.remove(my_ip)
                    self._hpeplugin_driver.remove_client_ip_for_share(
                        share['id'], my_ip)
                    # If this is the last node from where share is being
                    # unmounted, remove the path_info from share metadata
                    if not path_info:
                        del share['path_info']
                LOG.info('Share unmounted. Updating ETCD: %s' % share)
                self._etcd.save_share(share)
                LOG.info('Unmount DONE for share: %s, %s' %
                         (share_name, mount_id))
            else:
                LOG.error("ERROR: Node mount information not found in ETCD")
        else:
            LOG.error("ERROR: Path info missing from ETCD")
        response = json.dumps({u"Err": ''})
        return response<|MERGE_RESOLUTION|>--- conflicted
+++ resolved
@@ -235,10 +235,6 @@
                         'ips': {netmask: [ip]},
                         'fpg': fpg_name,
                         'vfs': vfs_name,
-<<<<<<< HEAD
-                        'docker_managed': False
-=======
->>>>>>> 99ac2f40
                     }
                     fpg_data = {'fpg': fpg_info}
                     yield fpg_data
@@ -411,11 +407,6 @@
                         fpg_info = fpg_data['fpg']
                         share_args['fpg'] = fpg_info['fpg']
                         share_args['vfs'] = fpg_info['vfs']
-<<<<<<< HEAD
-                        share_args['docker_managed'] = fpg_info.get(
-                            'docker_managed')
-=======
->>>>>>> 99ac2f40
 
                         # Only one IP per FPG is supported at the moment
                         # Given that, list can be dropped
