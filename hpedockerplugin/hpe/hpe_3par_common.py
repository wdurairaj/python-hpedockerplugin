--- conflicted
+++ resolved
@@ -756,15 +756,12 @@
 
         # TODO(leeantho): Choose the first CPG for now. In the future
         # support selecting different CPGs if multiple are provided.
-<<<<<<< HEAD
-        cpg = self.src_bkend_config.hpe3par_cpg[0]
-=======
         if volume['cpg'] is not None:
             cpg = volume['cpg']
         else:
+            # cpg = self.src_bkend_config.hpe3par_cpg[0]
             cpg = self.config.hpe3par_cpg[0]
             volume['cpg'] = cpg
->>>>>>> 924d463a
 
         # check for valid provisioning type
         prov_value = volume['provisioning']
@@ -802,13 +799,8 @@
         extras = {'comment': json.dumps(comments),
                   'tpvv': tpvv, }
 
-<<<<<<< HEAD
-        if len(self.src_bkend_config.hpe3par_snapcpg):
-            extras['snapCPG'] = self.src_bkend_config.hpe3par_snapcpg[0]
-=======
         if volume['snap_cpg'] is not None:
             extras['snapCPG'] = volume['snap_cpg']
->>>>>>> 924d463a
         else:
             if len(self.config.hpe3par_snapcpg):
                 snap_cpg = self.config.hpe3par_snapcpg[0]
@@ -1206,18 +1198,10 @@
             if dst_volume['size'] == src_vref['size'] and not \
                     (vol_chap_enabled):
                 LOG.info("Creating a clone of volume, using online copy.")
-<<<<<<< HEAD
-
-                cpg = self.src_bkend_config.hpe3par_cpg[0]
-                snap_cpg = cpg
-                if len(self.src_bkend_config.hpe3par_snapcpg):
-                    snap_cpg = self.src_bkend_config.hpe3par_snapcpg[0]
-=======
                 if 'cpg' in dst_volume:
                     cpg = dst_volume['cpg']
                 if 'snap_cpg' in dst_volume:
                     snap_cpg = dst_volume['snap_cpg']
->>>>>>> 924d463a
 
                 # check for valid provisioning type
                 prov_value = src_vref['provisioning']
@@ -1329,12 +1313,6 @@
 
     def get_snapshots_by_vol(self, vol_id, snap_cpg):
         bkend_vol_name = utils.get_3par_vol_name(vol_id)
-<<<<<<< HEAD
-        cpg_name = self.src_bkend_config.hpe3par_cpg[0]
-        if len(self.src_bkend_config.hpe3par_snapcpg):
-            cpg_name = self.src_bkend_config.hpe3par_snapcpg[0]
-=======
->>>>>>> 924d463a
         LOG.debug("Querying snapshots for %s in %s cpg "
                   % (bkend_vol_name, snap_cpg))
         return self.client.getSnapshotsOfVolume(snap_cpg, bkend_vol_name)
