--- conflicted
+++ resolved
@@ -1145,17 +1145,13 @@
 
     def get_snapshots_by_vol(self, vol_id):
         bkend_vol_name = utils.get_3par_vol_name(vol_id)
-<<<<<<< HEAD
-        return self.client.getVolumeSnapshots(bkend_vol_name)
-
-    def delete_vvset(self, id):
-        vvset_name = utils.get_3par_vvs_name(id)
-        self.client.deleteVolumeSet(vvset_name)
-=======
         cpg_name = self.config.hpe3par_cpg[0]
         if len(self.config.hpe3par_snapcpg):
             cpg_name = self.config.hpe3par_snapcpg[0]
         LOG.debug("Querying snapshots for %s in %s cpg "
                   % (bkend_vol_name, cpg_name))
         return self.client.getSnapshotsOfVolume(cpg_name, bkend_vol_name)
->>>>>>> f9ca32c4
+
+    def delete_vvset(self, id):
+        vvset_name = utils.get_3par_vvs_name(id)
+        self.client.deleteVolumeSet(vvset_name)