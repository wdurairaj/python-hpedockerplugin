--- conflicted
+++ resolved
@@ -19,14 +19,8 @@
 def createvol(name, size=DEFAULT_SIZE, prov=DEFAULT_PROV,
               flash_cache=None, compression_val=None, qos=None,
               mount_conflict_delay=DEFAULT_MOUNT_CONFLICT_DELAY,
-<<<<<<< HEAD
               is_snap=DEFAULT_TO_SNAP_TYPE, cpg=None, snap_cpg=None,
-              has_schedule=DEFAULT_SCHEDULE):
-
-=======
-              is_snap=DEFAULT_TO_SNAP_TYPE, has_schedule=DEFAULT_SCHEDULE,
-              current_backend='DEFAULT'):
->>>>>>> 084f8dd0
+              has_schedule=DEFAULT_SCHEDULE, current_backend='DEFAULT'):
     volume = {}
     volume['id'] = str(uuid.uuid4())
     volume['name'] = volume['id']
