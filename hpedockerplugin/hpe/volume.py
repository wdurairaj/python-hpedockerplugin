--- conflicted
+++ resolved
@@ -19,13 +19,9 @@
 def createvol(name, size=DEFAULT_SIZE, prov=DEFAULT_PROV,
               flash_cache=None, compression_val=None, qos=None,
               mount_conflict_delay=DEFAULT_MOUNT_CONFLICT_DELAY,
-<<<<<<< HEAD
-              is_snap=DEFAULT_TO_SNAP_TYPE, has_schedule=DEFAULT_SCHEDULE,
-              current_backend='DEFAULT', rcg_name=None):
-=======
               is_snap=DEFAULT_TO_SNAP_TYPE, cpg=None, snap_cpg=None,
-              has_schedule=DEFAULT_SCHEDULE, current_backend='DEFAULT'):
->>>>>>> 924d463a
+              has_schedule=DEFAULT_SCHEDULE, current_backend='DEFAULT',
+              rcg_name=None):
     volume = {}
     volume['id'] = str(uuid.uuid4())
     volume['name'] = volume['id']
@@ -49,11 +45,8 @@
     volume['is_snap'] = is_snap
     volume['backend'] = current_backend
     volume['snap_metadata'] = None
-<<<<<<< HEAD
-    volume['rcg_name'] = rcg_name
-=======
     volume['cpg'] = cpg
     volume['snap_cpg'] = snap_cpg
->>>>>>> 924d463a
     volume['has_schedule'] = has_schedule
+    volume['rcg_name'] = rcg_name
     return volume