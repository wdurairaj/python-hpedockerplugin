--- conflicted
+++ resolved
@@ -19,11 +19,8 @@
 def createvol(name, size=DEFAULT_SIZE, prov=DEFAULT_PROV,
               flash_cache=None, compression_val=None, qos=None,
               mount_conflict_delay=DEFAULT_MOUNT_CONFLICT_DELAY,
-<<<<<<< HEAD
-              is_snap=DEFAULT_TO_SNAP_TYPE, cpg=None, snap_cpg=None):
-=======
-              is_snap=DEFAULT_TO_SNAP_TYPE, has_schedule=DEFAULT_SCHEDULE):
->>>>>>> a8184a8f
+             is_snap=DEFAULT_TO_SNAP_TYPE, cpg=None, snap_cpg=None,has_schedule=DEFAULT_SCHEDULE):
+
     volume = {}
     volume['id'] = str(uuid.uuid4())
     volume['name'] = volume['id']
@@ -46,11 +43,8 @@
     volume['mount_conflict_delay'] = mount_conflict_delay
     volume['is_snap'] = is_snap
     volume['snap_metadata'] = None
-<<<<<<< HEAD
     volume['cpg'] = cpg
     volume['snap_cpg'] = snap_cpg
-=======
     volume['has_schedule'] = has_schedule
->>>>>>> a8184a8f
 
     return volume