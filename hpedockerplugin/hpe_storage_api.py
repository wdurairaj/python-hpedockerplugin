--- conflicted
+++ resolved
@@ -165,12 +165,8 @@
                                         'snapcpg', 'scheduleName',
                                         'scheduleFrequency', 'snapshotPrefix',
                                         'expHrs', 'retHrs', 'backend']
-<<<<<<< HEAD
-
-=======
             valid_snap_schedule_opts = ['scheduleName', 'scheduleFrequency',
                                         'snapshotPrefix', 'expHrs', 'retHrs']
->>>>>>> 388f1764
             for key in contents['Opts']:
                 if key not in valid_volume_create_opts:
                     msg = (_('create volume/snapshot/clone failed, error is: '
