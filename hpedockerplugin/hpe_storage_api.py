# (c) Copyright [2016] Hewlett Packard Enterprise Development LP
#
#    Licensed under the Apache License, Version 2.0 (the "License");
#    you may not use this file except in compliance with the License.
#    You may obtain a copy of the License at
#
#        http://www.apache.org/licenses/LICENSE-2.0
#
#    Unless required by applicable law or agreed to in writing, software
#    distributed under the License is distributed on an "AS IS" BASIS,
#    WITHOUT WARRANTIES OR CONDITIONS OF ANY KIND, either express or implied.
#    See the License for the specific language governing permissions and
#    limitations under the License.

"""
An HTTP API implementing the Docker Volumes Plugin API.

See https://github.com/docker/docker/tree/master/docs/extend for details.
"""
import json
import six
import re

from oslo_log import log as logging
from config import setupcfg

import hpedockerplugin.exception as exception
from hpedockerplugin.i18n import _, _LE, _LI
from klein import Klein
from hpedockerplugin.hpe import volume

import hpedockerplugin.backend_orchestrator as orchestrator

LOG = logging.getLogger(__name__)

DEFAULT_BACKEND_NAME = "DEFAULT"


class VolumePlugin(object):
    """
    An implementation of the Docker Volumes Plugin API.

    """
    app = Klein()

    def __init__(self, reactor, hpepluginconfig):
        """
        :param IReactorTime reactor: Reactor time interface implementation.
        :param Ihpepluginconfig : hpedefaultconfig configuration
        """
        LOG.info(_LI('Initialize Volume Plugin'))

        self._reactor = reactor
        self.conf = setupcfg.CONF

        # TODO: make device_scan_attempts configurable
        # see nova/virt/libvirt/volume/iscsi.py
        self.orchestrator = orchestrator.Orchestrator(hpepluginconfig)

    def disconnect_volume_callback(self, connector_info):
        LOG.info(_LI('In disconnect_volume_callback: connector info is %s'),
                 json.dumps(connector_info))

    def disconnect_volume_error_callback(self, connector_info):
        LOG.info(_LI('In disconnect_volume_error_callback: '
                 'connector info is %s'), json.dumps(connector_info))

    @app.route("/Plugin.Activate", methods=["POST"])
    def plugin_activate(self, ignore_body=True):
        """
        Return which Docker plugin APIs this object supports.
        """
        LOG.info(_LI('In Plugin Activate'))
        return json.dumps({u"Implements": [u"VolumeDriver"]})

    @app.route("/VolumeDriver.Remove", methods=["POST"])
    def volumedriver_remove(self, name):
        """
        Remove a Docker volume.

        :param unicode name: The name of the volume.

        :return: Result indicating success.
        """
        contents = json.loads(name.content.getvalue())
        volname = contents['Name']

        return self.orchestrator.volumedriver_remove(volname)

    @app.route("/VolumeDriver.Unmount", methods=["POST"])
    def volumedriver_unmount(self, name):
        """
        The Docker container is no longer using the given volume,
        so unmount it.
        NOTE: Since Docker will automatically call Unmount if the Mount
        fails, make sure we properly handle partially completed Mounts.

        :param unicode name: The name of the volume.
        :return: Result indicating success.
        """
        LOG.info(_LI('In volumedriver_unmount'))
        contents = json.loads(name.content.getvalue())
        volname = contents['Name']

        vol_mount = volume.DEFAULT_MOUNT_VOLUME
        if ('Opts' in contents and contents['Opts'] and
                'mount-volume' in contents['Opts']):
            vol_mount = str(contents['Opts']['mount-volume'])

        mount_id = contents['ID']
        return self.orchestrator.volumedriver_unmount(volname,
                                                      vol_mount, mount_id)

    @app.route("/VolumeDriver.Create", methods=["POST"])
    def volumedriver_create(self, name, opts=None):
        """
        Create a volume with the given name.

        :param unicode name: The name of the volume.
        :param dict opts: Options passed from Docker for the volume
            at creation. ``None`` if not supplied in the request body.
            Currently ignored. ``Opts`` is a parameter introduced in the
            v2 plugins API introduced in Docker 1.9, it is not supplied
            in earlier Docker versions.

        :return: Result indicating success.
        """
        contents = json.loads(name.content.getvalue())
        if 'Name' not in contents:
            msg = (_('create volume failed, error is: Name is required.'))
            LOG.error(msg)
            raise exception.HPEPluginCreateException(reason=msg)
        volname = contents['Name']

        is_valid_name = re.match("^[A-Za-z0-9]+[A-Za-z0-9_-]+$", volname)
        if not is_valid_name:
            msg = 'Invalid volume name: %s is passed.' % volname
            LOG.debug(msg)
            response = json.dumps({u"Err": msg})
            return response

        vol_size = volume.DEFAULT_SIZE
        vol_prov = volume.DEFAULT_PROV
        vol_flash = volume.DEFAULT_FLASH_CACHE
        vol_qos = volume.DEFAULT_QOS
        compression_val = volume.DEFAULT_COMPRESSION_VAL
        valid_compression_opts = ['true', 'false']
        fs_owner = None
        fs_mode = None
        mount_conflict_delay = volume.DEFAULT_MOUNT_CONFLICT_DELAY
        cpg = None
        snap_cpg = None
        rcg_name = None

        current_backend = DEFAULT_BACKEND_NAME
        if 'Opts' in contents and contents['Opts']:
            # Verify valid Opts arguments.
            valid_compression_opts = ['true', 'false']
            valid_volume_create_opts = ['mount-volume', 'compression',
                                        'size', 'provisioning', 'flash-cache',
                                        'cloneOf', 'virtualCopyOf',
                                        'expirationHours', 'retentionHours',
                                        'qos-name', 'fsOwner', 'fsMode',
                                        'mountConflictDelay',
                                        'help', 'importVol', 'cpg',
                                        'snapcpg', 'scheduleName',
                                        'scheduleFrequency', 'snapshotPrefix',
<<<<<<< HEAD
                                        'expHrs', 'retHrs', 'backend',
                                        'replicationGroup']
=======
                                        'expHrs', 'retHrs', 'backend']
            valid_snap_schedule_opts = ['scheduleName', 'scheduleFrequency',
                                        'snapshotPrefix', 'expHrs', 'retHrs']
>>>>>>> 3e7b751e
            for key in contents['Opts']:
                if key not in valid_volume_create_opts:
                    msg = (_('create volume/snapshot/clone failed, error is: '
                             '%(key)s is not a valid option. Valid options '
                             'are: %(valid)s') %
                           {'key': key,
                            'valid': valid_volume_create_opts, })
                    LOG.error(msg)
                    return json.dumps({u"Err": six.text_type(msg)})

            # mutually exclusive options check
            mutually_exclusive_list = ['virtualCopyOf', 'cloneOf', 'qos-name',
                                       'replicationGroup']
            input_list = list(contents['Opts'].keys())
            if (len(list(set(input_list) &
                    set(mutually_exclusive_list))) >= 2):
                msg = (_('%(exclusive)s cannot be specified at the same '
                         'time') % {'exclusive': mutually_exclusive_list, })
                LOG.error(msg)
                return json.dumps({u"Err": six.text_type(msg)})

            if ('backend' in contents['Opts'] and
                    contents['Opts']['backend'] != ""):
                current_backend = str(contents['Opts']['backend'])

            if 'importVol' in input_list:
                if not len(input_list) == 1:
                    if len(input_list) == 2 and 'backend' in input_list:
                        pass
                    else:
                        msg = (_('%(input_list)s cannot be '
                                 ' specified at the same '
                                 'time') % {'input_list': input_list, })
                        LOG.error(msg)
                        return json.dumps({u"Err": six.text_type(msg)})

                existing_ref = str(contents['Opts']['importVol'])
                return self.orchestrator.manage_existing(volname,
                                                         existing_ref,
                                                         current_backend)

            if 'help' in contents['Opts']:
                create_help_path = "./config/create_help.txt"
                create_help_file = open(create_help_path, "r")
                create_help_content = create_help_file.read()
                create_help_file.close()
                LOG.error(create_help_content)
                return json.dumps({u"Err": create_help_content})

            # Populating the values
            if ('size' in contents['Opts'] and
                    contents['Opts']['size'] != ""):
                vol_size = int(contents['Opts']['size'])

            if ('provisioning' in contents['Opts'] and
                    contents['Opts']['provisioning'] != ""):
                vol_prov = str(contents['Opts']['provisioning'])

            if ('compression' in contents['Opts'] and
                    contents['Opts']['compression'] != ""):
                compression_val = str(contents['Opts']['compression'])
                if compression_val is not None:
                    if compression_val.lower() not in valid_compression_opts:
                        msg = \
                            _('create volume failed, error is:'
                              'passed compression parameter'
                              ' do not have a valid value. '
                              ' Valid vaues are: %(valid)s') % {
                                'valid': valid_compression_opts}
                        LOG.error(msg)
                        return json.dumps({u'Err': six.text_type(msg)})

            if ('flash-cache' in contents['Opts'] and
                    contents['Opts']['flash-cache'] != ""):
                vol_flash = str(contents['Opts']['flash-cache'])

            if ('qos-name' in contents['Opts'] and
                    contents['Opts']['qos-name'] != ""):
                vol_qos = str(contents['Opts']['qos-name'])
            if ('cpg' in contents['Opts'] and
                    contents['Opts']['cpg'] != ""):
                cpg = str(contents['Opts']['cpg'])

            if ('snapcpg' in contents['Opts'] and
                    contents['Opts']['snapcpg'] != ""):
                snap_cpg = str(contents['Opts']['snapcpg'])

            if ('fsOwner' in contents['Opts'] and
                    contents['Opts']['fsOwner'] != ""):
                fs_owner = contents['Opts']['fsOwner']
                try:
                    mode = fs_owner.split(':')
                except ValueError as ex:
                    return json.dumps({'Err': "Invalid value '%s' specified "
                                       "for fsOwner. Please "
                                       "specify a correct value." %
                                       fs_owner})
                except IndexError as ex:
                    return json.dumps({'Err': "Invalid value '%s' specified "
                                       "for fsOwner. Please "
                                       "specify both uid and gid." %
                                       fs_owner})

            if ('fsMode' in contents['Opts'] and
                    contents['Opts']['fsMode'] != ""):
                fs_mode_str = contents['Opts']['fsMode']
                try:
                    fs_mode = int(fs_mode_str)
                except ValueError as ex:
                    return json.dumps({'Err': "Invalid value '%s' specified "
                                       "for fsMode. Please "
                                       "specify an integer value." %
                                       fs_mode_str})
                if fs_mode_str[0] != '0':
                    return json.dumps({'Err': "Invalid value '%s' specified "
                                              "for fsMode. Please "
                                              "specify an octal value." %
                                              fs_mode_str})
                for mode in fs_mode_str:
                    if int(mode) > 7:
                        return json.dumps({'Err': "Invalid value '%s' "
                                           "specified for fsMode. Please "
                                           "specify an octal value." %
                                           fs_mode_str})
                fs_mode = fs_mode_str

            if ('mountConflictDelay' in contents['Opts'] and
                    contents['Opts']['mountConflictDelay'] != ""):
                mount_conflict_delay_str = str(contents['Opts']
                                               ['mountConflictDelay'])
                try:
                    mount_conflict_delay = int(mount_conflict_delay_str)
                except ValueError as ex:
                    return json.dumps({'Err': "Invalid value '%s' specified "
                                              "for mountConflictDelay. Please"
                                              "specify an integer value." %
                                              mount_conflict_delay_str})

            if ('virtualCopyOf' in contents['Opts']):
                if (('cpg' in contents['Opts'] and
                     contents['Opts']['cpg'] is not None) or
                    ('snapcpg' in contents['Opts'] and
                     contents['Opts']['snapcpg'] is not None)):
                    msg = (_('''Virtual copy creation failed, error is:
                           cpg or snap - cpg not allowed for
                           virtual copy creation. '''))
                    LOG.error(msg)
                    response = json.dumps({u"Err": msg})
                    return response
                return self.volumedriver_create_snapshot(name,
                                                         mount_conflict_delay,
                                                         opts)
            elif 'cloneOf' in contents['Opts']:
                return self.volumedriver_clone_volume(name, opts)
            for i in input_list:
                if i in valid_snap_schedule_opts:
                    if 'virtualCopyOf' not in input_list:
                        msg = (_('virtualCopyOf is a mandatory parameter for'
                                 ' creating a snapshot schedule'))
                        LOG.error(msg)
                        response = json.dumps({u"Err": msg})
                        return response

        rcg_name = contents['Opts'].get('replicationGroup', None)
        return self.orchestrator.volumedriver_create(volname, vol_size,
                                                     vol_prov,
                                                     vol_flash,
                                                     compression_val,
                                                     vol_qos,
                                                     fs_owner, fs_mode,
                                                     mount_conflict_delay,
                                                     cpg, snap_cpg,
                                                     current_backend,
                                                     rcg_name)

    def _check_schedule_frequency(self, schedFrequency):
        freq_sched = schedFrequency
        sched_list = freq_sched.split(' ')
        if len(sched_list) != 5:
            msg = (_('create schedule failed, error is:'
                     ' Improper string passed.'))
            LOG.error(msg)
            raise exception.HPEPluginCreateException(reason=msg)

    def volumedriver_clone_volume(self, name, opts=None):
        # Repeating the validation here in anticipation that when
        # actual REST call for clone is added, this
        # function will have minimal impact
        contents = json.loads(name.content.getvalue())
        if 'Name' not in contents:
            msg = (_('clone volume failed, error is: Name is required.'))
            LOG.error(msg)
            raise exception.HPEPluginCreateException(reason=msg)
        cpg = None
        size = None
        snap_cpg = None
        if ('Opts' in contents and contents['Opts'] and
                'size' in contents['Opts']):
            size = int(contents['Opts']['size'])
        if ('Opts' in contents and contents['Opts'] and
                'cpg' in contents['Opts']):
            cpg = str(contents['Opts']['cpg'])

        if ('Opts' in contents and contents['Opts'] and
                'snapcpg' in contents['Opts']):
            snap_cpg = str(contents['Opts']['snapcpg'])

        src_vol_name = str(contents['Opts']['cloneOf'])
        clone_name = contents['Name']

        return self.orchestrator.clone_volume(src_vol_name, clone_name, size,
                                              cpg, snap_cpg)

    def volumedriver_create_snapshot(self, name, mount_conflict_delay,
                                     opts=None):
        # Repeating the validation here in anticipation that when
        # actual REST call for snapshot creation is added, this
        # function will have minimal impact
        contents = json.loads(name.content.getvalue())

        LOG.info("creating snapshot:\n%s" % json.dumps(contents, indent=2))

        if 'Name' not in contents:
            msg = (_('create snapshot failed, error is: Name is required.'))
            LOG.error(msg)
            raise exception.HPEPluginCreateException(reason=msg)

        src_vol_name = str(contents['Opts']['virtualCopyOf'])
        snapshot_name = contents['Name']

        has_schedule = False
        expiration_hrs = None
        schedFrequency = None
        schedName = None
        snapPrefix = None
        exphrs = None
        rethrs = None

        if 'Opts' in contents and contents['Opts'] and \
                'scheduleName' in contents['Opts']:
            has_schedule = True

        if 'Opts' in contents and contents['Opts'] and \
                'expirationHours' in contents['Opts']:
            expiration_hrs = int(contents['Opts']['expirationHours'])
            if has_schedule:
                msg = ('create schedule failed, error is: setting '
                       'expiration_hours for docker snapshot is not'
                       ' allowed while creating a schedule.')
                LOG.error(msg)
                response = json.dumps({'Err': msg})
                return response

        retention_hrs = None
        if 'Opts' in contents and contents['Opts'] and \
                'retentionHours' in contents['Opts']:
            retention_hrs = int(contents['Opts']['retentionHours'])

        if has_schedule:
            if 'scheduleFrequency' not in contents['Opts']:
                msg = ('create schedule failed, error is: user  '
                       'has not passed scheduleFrequency to create'
                       ' snapshot schedule.')
                LOG.error(msg)
                response = json.dumps({'Err': msg})
                return response
            else:
                schedFrequency = str(contents['Opts']['scheduleFrequency'])
                if 'expHrs' in contents['Opts']:
                    exphrs = int(contents['Opts']['expHrs'])
                if 'retHrs' in contents['Opts']:
                    rethrs = int(contents['Opts']['retHrs'])
                    if exphrs is not None:
                        if rethrs > exphrs:
                            msg = ('create schedule failed, error is: '
                                   'expiration hours cannot be greater than '
                                   'retention hours')
                            LOG.error(msg)
                            response = json.dumps({'Err': msg})
                            return response

                if 'scheduleName' not in contents['Opts'] or \
                        'snapshotPrefix' not in contents['Opts']:
                    msg = ('Please make sure that valid schedule name is '
                           'passed and please provide max 15 letter prefix '
                           'for the scheduled snapshot names ')
                    LOG.error(msg)
                    response = json.dumps({'Err': msg})
                    return response
                if ('scheduleName' in contents['Opts'] and
                        contents['Opts']['scheduleName'] == ""):
                    msg = ('Please make sure that valid schedule name is '
                           'passed ')
                    LOG.error(msg)
                    response = json.dumps({'Err': msg})
                    return response
                if ('snapshotPrefix' in contents['Opts'] and
                        contents['Opts']['snapshotPrefix'] == ""):
                    msg = ('Please provide a 3 letter prefix for scheduled '
                           'snapshot names ')
                    LOG.error(msg)
                    response = json.dumps({'Err': msg})
                    return response
                schedName = str(contents['Opts']['scheduleName'])
                snapPrefix = str(contents['Opts']['snapshotPrefix'])

                schedNameLength = len(schedName)
                snapPrefixLength = len(snapPrefix)
                if schedNameLength > 31 or snapPrefixLength > 15:
                    msg = ('Please provide a schedlueName with max 31 '
                           'characters and snapshotPrefix with max '
                           'length of 15 characters')
                    LOG.error(msg)
                    response = json.dumps({'Err': msg})
                    return response
            try:
                self._check_schedule_frequency(schedFrequency)
            except Exception as ex:
                msg = (_('Invalid schedule string is passed: %s ')
                       % six.text_type(ex))
                LOG.error(msg)
                return json.dumps({u"Err": six.text_type(msg)})

        return self.orchestrator.create_snapshot(src_vol_name, schedName,
                                                 snapshot_name, snapPrefix,
                                                 expiration_hrs, exphrs,
                                                 retention_hrs, rethrs,
                                                 mount_conflict_delay,
                                                 has_schedule,
                                                 schedFrequency)

    @app.route("/VolumeDriver.Mount", methods=["POST"])
    def volumedriver_mount(self, name):
        """
        Mount the volume
        Mount the volume

        NOTE: If for any reason the mount request fails, Docker
        will automatically call uMount. So, just make sure uMount
        can handle partially completed Mount requests.

        :param unicode name: The name of the volume.

        :return: Result that includes the mountpoint.
        """
        LOG.debug('In volumedriver_mount')

        # TODO: use persistent storage to lookup volume for deletion
        contents = json.loads(name.content.getvalue())
        volname = contents['Name']

        vol_mount = volume.DEFAULT_MOUNT_VOLUME
        if ('Opts' in contents and contents['Opts'] and
                'mount-volume' in contents['Opts']):
            vol_mount = str(contents['Opts']['mount-volume'])

        mount_id = contents['ID']

        try:
            return self.orchestrator.mount_volume(volname, vol_mount, mount_id)
        except Exception as ex:
            return {'Err': six.text_type(ex)}

    @app.route("/VolumeDriver.Path", methods=["POST"])
    def volumedriver_path(self, name):
        """
        Return the path of a locally mounted volume if possible.

        :param unicode name: The name of the volume.

        :return: Result indicating success.
        """
        contents = json.loads(name.content.getvalue())
        volname = contents['Name']

        return self.orchestrator.get_path(volname)

    @app.route("/VolumeDriver.Capabilities", methods=["POST"])
    def volumedriver_getCapabilities(self, body):
        capability = {"Capabilities": {"Scope": "global"}}
        response = json.dumps(capability)
        return response

    @app.route("/VolumeDriver.Get", methods=["POST"])
    def volumedriver_get(self, name):
        """
        Return volume information.

        :param unicode name: The name of the volume.

        :return: Result indicating success.
        """
        contents = json.loads(name.content.getvalue())
        qualified_name = contents['Name']
        tokens = qualified_name.split('/')
        token_cnt = len(tokens)

        if token_cnt > 2:
            msg = (_LE("invalid volume or snapshot name %s"
                       % qualified_name))
            LOG.error(msg)
            response = json.dumps({u"Err": msg})
            return response

        volname = tokens[0]
        snapname = None
        if token_cnt == 2:
            snapname = tokens[1]

        return self.orchestrator.get_volume_snap_details(volname, snapname,
                                                         qualified_name)

    @app.route("/VolumeDriver.List", methods=["POST"])
    def volumedriver_list(self, body):
        """
        Return a list of all volumes.

        :param unicode name: The name of the volume.

        :return: Result indicating success.
        """
        return self.orchestrator.volumedriver_list()<|MERGE_RESOLUTION|>--- conflicted
+++ resolved
@@ -165,14 +165,10 @@
                                         'help', 'importVol', 'cpg',
                                         'snapcpg', 'scheduleName',
                                         'scheduleFrequency', 'snapshotPrefix',
-<<<<<<< HEAD
                                         'expHrs', 'retHrs', 'backend',
                                         'replicationGroup']
-=======
-                                        'expHrs', 'retHrs', 'backend']
             valid_snap_schedule_opts = ['scheduleName', 'scheduleFrequency',
                                         'snapshotPrefix', 'expHrs', 'retHrs']
->>>>>>> 3e7b751e
             for key in contents['Opts']:
                 if key not in valid_volume_create_opts:
                     msg = (_('create volume/snapshot/clone failed, error is: '
