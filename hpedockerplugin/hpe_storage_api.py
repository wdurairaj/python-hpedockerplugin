--- conflicted
+++ resolved
@@ -405,11 +405,7 @@
                     SYNC_PERIOD_LOW = 300
                     SYNC_PERIOD_HIGH = 31622400
                     if sync_period < SYNC_PERIOD_LOW or \
-<<<<<<< HEAD
-                            sync_period > SYNC_PERIOD_HIGH:
-=======
                        sync_period > SYNC_PERIOD_HIGH:
->>>>>>> 6e8c4c2c
                         msg = "'sync_period' must be between 300 and " \
                               "31622400 seconds."
                         raise exception.InvalidInput(reason=msg)
