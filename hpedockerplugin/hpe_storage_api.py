# (c) Copyright [2016] Hewlett Packard Enterprise Development LP
#
#    Licensed under the Apache License, Version 2.0 (the "License");
#    you may not use this file except in compliance with the License.
#    You may obtain a copy of the License at
#
#        http://www.apache.org/licenses/LICENSE-2.0
#
#    Unless required by applicable law or agreed to in writing, software
#    distributed under the License is distributed on an "AS IS" BASIS,
#    WITHOUT WARRANTIES OR CONDITIONS OF ANY KIND, either express or implied.
#    See the License for the specific language governing permissions and
#    limitations under the License.

"""
An HTTP API implementing the Docker Volumes Plugin API.

See https://github.com/docker/docker/tree/master/docs/extend for details.
"""
from os_brick.initiator import connector
from oslo_utils import netutils
import uuid
from i18n import _, _LE, _LI, _LW
import exception
import six

import json

from twisted.python.filepath import FilePath

import fileutil

from klein import Klein
from hpe import volume
from hpe import utils
from oslo_utils import importutils
import etcdutil as util
import synchronization

from oslo_log import log as logging


LOG = logging.getLogger(__name__)


class VolumePlugin(object):
    """
    An implementation of the Docker Volumes Plugin API.

    """
    app = Klein()

    def __init__(self, reactor, hpepluginconfig):
        """
        :param IReactorTime reactor: Reactor time interface implementation.
        :param Ihpepluginconfig : hpedefaultconfig configuration
        """
        LOG.info(_LI('Initialize Volume Plugin'))

        self._reactor = reactor
        self._hpepluginconfig = hpepluginconfig
        hpeplugin_driver = hpepluginconfig.hpedockerplugin_driver

        protocol = 'ISCSI'

        if 'HPE3PARFCDriver' in hpeplugin_driver:
            protocol = 'FIBRE_CHANNEL'

        self.hpeplugin_driver = \
            importutils.import_object(hpeplugin_driver, self._hpepluginconfig)

        if self.hpeplugin_driver is None:
            msg = (_('hpeplugin_driver import driver failed'))
            LOG.error(msg)
            raise exception.HPEPluginNotInitializedException(reason=msg)

        try:
            self.hpeplugin_driver.do_setup()
            self.hpeplugin_driver.check_for_setup_error()
        except Exception as ex:
            msg = (_('hpeplugin_driver do_setup failed, error is: %s'),
                   six.text_type(ex))
            LOG.error(msg)
            raise exception.HPEPluginNotInitializedException(reason=msg)

        self._voltracker = {}
        self._path_info = []
        self._my_ip = netutils.get_my_ipv4()

        self._etcd = self._get_etcd_util()

        # TODO: make device_scan_attempts configurable
        # see nova/virt/libvirt/volume/iscsi.py

        # Override the settings of use_multipath, enforce_multipath
        # This will be a workaround until Issue #50 is fixed.
        msg = (_('Overriding the value of multipath flags to True'))
        LOG.info(msg)
        self.use_multipath = True
        self.enforce_multipath = True

        self.connector = self._get_connector(protocol)

    def _get_connector(self, protocol):
        root_helper = 'sudo'
        return connector.InitiatorConnector.factory(
            protocol, root_helper, use_multipath=self.use_multipath,
            device_scan_attempts=5, transport='default')

    def _get_etcd_util(self):
        return util.EtcdUtil(
            self._hpepluginconfig.host_etcd_ip_address,
            self._hpepluginconfig.host_etcd_port_number,
            self._hpepluginconfig.host_etcd_client_cert,
            self._hpepluginconfig.host_etcd_client_key)

    def disconnect_volume_callback(self, connector_info):
        LOG.info(_LI('In disconnect_volume_callback: connector info is %s'),
                 json.dumps(connector_info))

    def disconnect_volume_error_callback(self, connector_info):
        LOG.info(_LI('In disconnect_volume_error_callback: '
                     'connector info is %s'), json.dumps(connector_info))

    @app.route("/Plugin.Activate", methods=["POST"])
    def plugin_activate(self, ignore_body=True):
        """
        Return which Docker plugin APIs this object supports.
        """
        LOG.info(_LI('In Plugin Activate'))
        return json.dumps({u"Implements": [u"VolumeDriver"]})

    @app.route("/VolumeDriver.Remove", methods=["POST"])
    def volumedriver_remove(self, name):
        """
        Remove a Docker volume.

        :param unicode name: The name of the volume.

        :return: Result indicating success.
        """
        contents = json.loads(name.content.getvalue())
        obj_to_remove = contents['Name']
        tokens = obj_to_remove.split('/')
        token_cnt = len(tokens)
        LOG.debug("volumedriver_remove - obj_to_remove: %s" %
                  obj_to_remove)
        if token_cnt > 2:
            msg = (_LE("invalid volume or snapshot name %s"
                       % obj_to_remove))
            LOG.error(msg)
            response = json.dumps({u"Err": msg})
            return response

        if token_cnt == 2:
            volname = tokens[0]
            snapname = tokens[1]
            # We don't want to insert remove-snapshot code within
            # remove-volume code for two reasons:
            # 1. We want to avoid regression in existing remove-volume
            # 2. In the future, if docker engine provides snapshot
            #    support, this code should have minimum impact
            return self.volumedriver_remove_snapshot(volname, snapname)
        else:
            volname = tokens[0]

        return self._volumedriver_remove(volname)

    @synchronization.synchronized('{volname}')
    def _volumedriver_remove(self, volname):
        # Only 1 node in a multinode cluster can try to remove the volume.
        # Grab lock for volume name. If lock is inuse, just return with no
        # error.
        # Expand lock code inline as function based lock causes
        # unexpected behavior
        vol = self._etcd.get_vol_byname(volname)
        if vol is None:
            # Just log an error, but don't fail the docker rm command
            msg = (_LE('Volume remove name not found %s'), volname)
            LOG.error(msg)
            return json.dumps({u"Err": ''})

        try:
            if vol['snapshots']:
                msg = (_LE('Err: Volume %s has one or more child '
                           'snapshots - volume cannot be deleted!'
                           % volname))
                LOG.error(msg)
                response = json.dumps({u"Err": msg})
                return response
            else:
                self.hpeplugin_driver.delete_volume(vol)
                LOG.info(_LI('volume: %(name)s,' 'was successfully deleted'),
                         {'name': volname})
        except Exception as ex:
            msg = (_LE('Err: Failed to remove volume %s, error is %s'),
                   volname, six.text_type(ex))
            LOG.error(msg)
            return json.dumps({u"Err": six.text_type(ex)})

        try:
            self._etcd.delete_vol(vol)
        except KeyError:
            msg = (_LW('Warning: Failed to delete volume key: %s from '
                       'etcd due to KeyError'), volname)
            LOG.warning(msg)
            pass
        return json.dumps({u"Err": ''})

    def _get_snapshot_by_name(self, snapshots, snapname):
        idx = 0
        for s in snapshots:
            if s['name'] == snapname:
                return s, idx
            idx = idx + 1
        return None, None

    @synchronization.synchronized('{volname}')
    def volumedriver_remove_snapshot(self, volname, snapname):
        LOG.info("volumedriver_remove_snapshot - getting volume %s"
                 % volname)

        vol = self._etcd.get_vol_byname(volname)
        if vol is None:
            # Just log an error, but don't fail the docker rm command
            msg = (_LE('snapshot remove - parent volume name not found '
                       '%s'), volname)
            LOG.error(msg)
            return json.dumps({u"Err": msg})

        if snapname:
            snapshots = vol['snapshots']
            LOG.info("Getting snapshot by name: %s" % snapname)
            snapshot, idx = self._get_snapshot_by_name(snapshots,
                                                       snapname)

            if snapshot:
                LOG.info("Found snapshot by name: %s" % snapname)
                # Does the snapshot have child snapshot(s)?
                for ss in snapshots:
                    LOG.info("Checking if snapshot has children: %s"
                             % snapname)
                    if ss['parent_id'] == snapshot['id']:
                        msg = (_LE('snapshot %s/%s has one or more child '
                                   'snapshots - it cannot be deleted!'
                                   % (volname, snapname)))
                        LOG.error(msg)
                        response = json.dumps({u"Err": msg})
                        return response
                try:
                    LOG.info("Deleting snapshot at backend: %s" % snapname)
                    self.hpeplugin_driver.delete_volume(snapshot,
                                                        is_snapshot=True)
                except Exception as err:
                    msg = (_LE('Failed to remove snapshot error is: %s'),
                           six.text_type(err))
                    LOG.error(msg)
                    response = json.dumps({u"Err": six.text_type(err)})
                    return response

                LOG.info("Deleting snapshot in ETCD - %s" % snapname)
                # Remove snapshot entry from list and save it back to
                # ETCD DB
                del snapshots[idx]
                try:
                    LOG.info("Updating volume in ETCD after snapshot "
                             "removal - vol-name: %s" % volname)
                    # For now just track volume to uuid mapping internally
                    # TODO: Save volume name and uuid mapping in etcd as
                    # well. This will make get_vol_byname more efficient
                    self._etcd.update_vol(vol['id'],
                                          'snapshots',
                                          snapshots)
                    LOG.info('snapshot: %(name)s was successfully '
                             'removed', {'name': snapname})
                    response = json.dumps({u"Err": ''})
                    return response
                except Exception as ex:
                    msg = (_('remove snapshot from etcd failed, error is:'
                             ' %s'), six.text_type(ex))
                    LOG.error(msg)
                    response = json.dumps({u"Err": six.text_type(ex)})
                    return response
            else:
                msg = (_LE('snapshot %s does not exist!' % snapname))
                LOG.error(msg)
                response = json.dumps({u"Err": msg})
                return response

    @app.route("/VolumeDriver.Unmount", methods=["POST"])
    def volumedriver_unmount(self, name):
        """
        The Docker container is no longer using the given volume,
        so unmount it.
        NOTE: Since Docker will automatically call Unmount if the Mount
        fails, make sure we properly handle partially completed Mounts.

        :param unicode name: The name of the volume.
        :return: Result indicating success.
        """
        LOG.info(_LI('In volumedriver_unmount'))
        contents = json.loads(name.content.getvalue())
        volname = contents['Name']
        vol = self._etcd.get_vol_byname(volname)
        if vol is not None:
            volid = vol['id']
        else:
            msg = (_LE('Volume unmount name not found %s'), volname)
            LOG.error(msg)
            raise exception.HPEPluginUMountException(reason=msg)

        vol_mount = volume.DEFAULT_MOUNT_VOLUME
        if ('Opts' in contents and contents['Opts'] and
                'mount-volume' in contents['Opts']):
            vol_mount = str(contents['Opts']['mount-volume'])

        path_info = self._etcd.get_vol_path_info(volname)
        if path_info:
            path_name = path_info['path']
            connection_info = path_info['connection_info']
            mount_dir = path_info['mount_dir']
        else:
            msg = (_LE('Volume unmount path info not found %s'), volname)
            LOG.error(msg)
            raise exception.HPEPluginUMountException(reason=msg)

        # Get connector info from OS Brick
        # TODO: retrieve use_multipath and enforce_multipath from config file
        root_helper = 'sudo'

        connector_info = connector.get_connector_properties(
            root_helper, self._my_ip, multipath=self.use_multipath,
            enforce_multipath=self.enforce_multipath)

        # Determine if we need to unmount a previously mounted volume
        if vol_mount is volume.DEFAULT_MOUNT_VOLUME:
            # unmount directory
            fileutil.umount_dir(mount_dir)
            # remove directory
            fileutil.remove_dir(mount_dir)

        # Changed asynchronous disconnect_volume to sync call
        # since it causes a race condition between unmount and
        # mount operation on the same volume. This scenario is
        # more noticed in case of repeated mount & unmount
        # operations on the same volume. Refer Issue #64
        if connection_info:
            LOG.info(_LI('sync call os brick to disconnect volume'))
            self.connector.disconnect_volume(connection_info['data'], None)
            LOG.info(_LI('end of sync call to disconnect volume'))

        try:
            # Call driver to terminate the connection
            self.hpeplugin_driver.terminate_connection(vol, connector_info)
            LOG.info(_LI('connection_info: %(connection_info)s, '
                         'was successfully terminated'),
                     {'connection_info': json.dumps(connection_info)})
        except Exception as ex:
            msg = (_LE('connection info termination failed %s'),
                   six.text_type(ex))
            LOG.error(msg)
            # Not much we can do here, so just continue on with unmount
            # We need to ensure we update etcd path_info so the stale
            # path does not stay around
            # raise exception.HPEPluginUMountException(reason=msg)

        # TODO: Create path_info list as we can mount the volume to multiple
        # hosts at the same time.
        self._etcd.update_vol(volid, 'path_info', None)

        LOG.info(_LI('path for volume: %(name)s, was successfully removed: '
                     '%(path_name)s'), {'name': volname,
                                        'path_name': path_name})

        response = json.dumps({u"Err": ''})
        return response

    @app.route("/VolumeDriver.Create", methods=["POST"])
    def volumedriver_create(self, name, opts=None):
        """
        Create a volume with the given name.

        :param unicode name: The name of the volume.
        :param dict opts: Options passed from Docker for the volume
            at creation. ``None`` if not supplied in the request body.
            Currently ignored. ``Opts`` is a parameter introduced in the
            v2 plugins API introduced in Docker 1.9, it is not supplied
            in earlier Docker versions.

        :return: Result indicating success.
        """
        contents = json.loads(name.content.getvalue())
        if 'Name' not in contents:
            msg = (_('create volume failed, error is: Name is required.'))
            LOG.error(msg)
            raise exception.HPEPluginCreateException(reason=msg)
        volname = contents['Name']
        vol_size = volume.DEFAULT_SIZE
        vol_prov = volume.DEFAULT_PROV
        vol_flash = volume.DEFAULT_FLASH_CACHE
        vol_qos = volume.DEFAULT_QOS
        compression_val = volume.DEFAULT_COMPRESSION_VAL
        valid_compression_opts = ['true', 'false']

        # Verify valid Opts arguments.
        valid_volume_create_opts = ['mount-volume', 'compression',
                                    'size', 'provisioning', 'flash-cache',
                                    'cloneOf', 'snapshotOf', 'expirationHours',
                                    'retentionHours', 'promote', 'qos-name']

        if ('Opts' in contents and contents['Opts']):
            for key in contents['Opts']:
                if key not in valid_volume_create_opts:
                    msg = (_('create volume failed, error is: '
                             '%(key)s is not a valid option. Valid options '
                             'are: %(valid)s') %
                           {'key': key,
                            'valid': valid_volume_create_opts, })
                    LOG.error(msg)
                    return json.dumps({u"Err": six.text_type(msg)})

            # Populating the values
            if ('size' in contents['Opts']):
                vol_size = int(contents['Opts']['size'])

            if ('provisioning' in contents['Opts']):
                vol_prov = str(contents['Opts']['provisioning'])

            if ('compression' in contents['Opts']):
                compression_val = str(contents['Opts']['compression'])

            if ('flash-cache' in contents['Opts']):
                vol_flash = str(contents['Opts']['flash-cache'])

            if ('qos-name' in contents['Opts']):
                vol_qos = str(contents['Opts']['qos-name'])

            # check for valid promoteSnap option and return the result
            if ('promote' in contents['Opts'] and len(contents['Opts']) == 1):
                return self.revert_to_snapshot(name, opts)
            elif ('promote' in contents['Opts']):
                msg = (_('while reverting volume to snapshot status only '
                         'valid option is promote=<vol_name>'))
                LOG.error(msg)
                return json.dumps({u"Err": six.text_type(msg)})

            # mutually exclusive options check
            mutually_exclusive_list = ['snapshotOf', 'cloneOf', 'qos-name',
                                       'promote']
            input_list = contents['Opts'].keys()
            if (len(list(set(input_list) &
                         set(mutually_exclusive_list))) >= 2):
                msg = (_('%(exclusive)s cannot be specified at the same '
                         'time') % {'exclusive': mutually_exclusive_list, })
                LOG.error(msg)
                return json.dumps({u"Err": six.text_type(msg)})

            if ('snapshotOf' in contents['Opts']):
                return self.volumedriver_create_snapshot(name, opts)
            elif ('cloneOf' in contents['Opts']):
                return self.volumedriver_clone_volume(name, opts)

        if compression_val is not None:
            if compression_val.lower() not in valid_compression_opts:
                msg = (_('create volume failed, error is:'
                         'passed compression parameterdo not have a valid '
                         'value. Valid vaues are: %(valid)s') %
                       {'valid': valid_compression_opts, })
                LOG.error(msg)
                return json.dumps({u"Err": six.text_type(msg)})

        response = self._volumedriver_create(volname, vol_size,
                                             vol_prov, vol_flash,
                                             compression_val, vol_qos)
        return response

    @synchronization.synchronized('{volname}')
    def _volumedriver_create(self, volname, vol_size, vol_prov,
                             vol_flash, compression_val, vol_qos):
        LOG.debug('In _volumedriver_create')

        # NOTE: Since Docker passes user supplied names and not a unique
        # uuid, we can't allow duplicate volume names to exist
        vol = self._etcd.get_vol_byname(volname)
        if vol is not None:
            return json.dumps({u"Err": ''})

        vol = volume.createvol(volname, vol_size, vol_prov,
                               vol_flash, compression_val, vol_qos)
        try:
            self.hpeplugin_driver.create_volume(vol)
        except Exception as ex:
            msg = (_('Create volume failed with error: %s'), six.text_type(ex))
            LOG.exception(msg)
            return json.dumps({u"Err": six.text_type(ex)})

        response = json.dumps({u"Err": ''})
        try:
            # For now just track volume to uuid mapping internally
            # TODO: Save volume name and uuid mapping in etcd as well
            # This will make get_vol_byname more efficient
            self._etcd.save_vol(vol)
            LOG.debug('volume: %(name)s was successfully saved to etcd',
                      {'name': volname})
        except exception.HPEPluginSaveFailed as ex:
            # TODO: Cleanup backend volume and if needed VVS too
            msg = 'Save volume to etcd failed, error is: %s'\
                  % six.text_type(ex)
            LOG.exception(msg)
            response = json.dumps({u"Err": six.text_type(_(ex))})
        return response

    def volumedriver_clone_volume(self, name, opts=None):
        # Repeating the validation here in anticipation that when
        # actual REST call for clone is added, this
        # function will have minimal impact
        contents = json.loads(name.content.getvalue())
        if 'Name' not in contents:
            msg = (_('clone volume failed, error is: Name is required.'))
            LOG.error(msg)
            raise exception.HPEPluginCreateException(reason=msg)

        src_vol_name = str(contents['Opts']['cloneOf'])
        clone_name = contents['Name']

        return self._volumedriver_clone_volume(
            src_vol_name, clone_name, contents)

    @synchronization.synchronized('{src_vol_name}')
    def _volumedriver_clone_volume(self, src_vol_name, clone_name,
                                   contents):
        # Check if volume is present in database
        src_vol = self._etcd.get_vol_byname(src_vol_name)
        if src_vol is None:
            msg = 'source volume: %s does not exist' % src_vol_name
            LOG.debug(msg)
            response = json.dumps({u"Err": msg})
            return response

        if ('Opts' in contents and contents['Opts'] and
                'size' in contents['Opts']):
            size = int(contents['Opts']['size'])
        else:
            size = src_vol['size']

        if size < src_vol['size']:
            msg = 'clone volume size %s is less than source ' \
                  'volume size %s' % (size, src_vol['size'])
            LOG.debug(msg)
            response = json.dumps({u"Err": msg})
            return response
        return self._clone_volume(clone_name, src_vol, size)

    @synchronization.synchronized('{clone_name}')
    def _clone_volume(self, clone_name, src_vol, size):
        # Create clone volume specification
        clone_vol = volume.createvol(clone_name, size,
                                     src_vol['provisioning'],
                                     src_vol['flash_cache'],
                                     src_vol['compression'],
                                     src_vol['qos_name'])
        try:
            self.hpeplugin_driver.create_cloned_volume(clone_vol, src_vol)

            response = json.dumps({u"Err": ''})
            # For now just track volume to uuid mapping internally
            # TODO: Save volume name and uuid mapping in etcd as well
            # This will make get_vol_byname more efficient
            self._etcd.save_vol(clone_vol)
        except exception.HPEPluginEtcdException as ex:
            # TODO: 3PAR clean up issue over here - clone got created
            # in the backend but since it could not be saved in etcd db
            # we are throwing an error saying operation failed.
            # TODO: This needs to be fixed
            response = json.dumps({u"Err": ex.message})
        except Exception as ex:
            msg = (_('clone volume failed, error is: %s'),
                   six.text_type(ex))
            LOG.error(msg)
            response = json.dumps({u"Err": six.text_type(ex)})
        return response

    def volumedriver_create_snapshot(self, name, opts=None):
        # Repeating the validation here in anticipation that when
        # actual REST call for snapshot creation is added, this
        # function will have minimal impact
        contents = json.loads(name.content.getvalue())

        LOG.info("creating snapshot:\n%s" % json.dumps(contents, indent=2))

        if 'Name' not in contents:
            msg = (_('create snapshot failed, error is: Name is required.'))
            LOG.error(msg)
            raise exception.HPEPluginCreateException(reason=msg)

        src_vol_name = str(contents['Opts']['snapshotOf'])
        snapshot_name = contents['Name']

        # Verify valid Opts arguments.
        valid_volume_create_opts = ['snapshotOf', 'expirationHours',
                                    'retentionHours']
        if 'Opts' in contents and contents['Opts']:
            for key in contents['Opts']:
                if key not in valid_volume_create_opts:
                    msg = (_('create snapshot failed, error is: '
                             '%(key)s is not a valid option. Valid options '
                             'are: %(valid)s') %
                           {'key': key,
                            'valid': valid_volume_create_opts, })
                    LOG.error(msg)
                    return json.dumps({u"Err": six.text_type(msg)})

        expiration_hrs = None
        if 'Opts' in contents and contents['Opts'] and \
                'expirationHours' in contents['Opts']:
            expiration_hrs = int(contents['Opts']['expirationHours'])

        retention_hrs = None
        if 'Opts' in contents and contents['Opts'] and \
                'retentionHours' in contents['Opts']:
            retention_hrs = int(contents['Opts']['retentionHours'])
        return self._volumedriver_create_snapshot(src_vol_name,
                                                  snapshot_name,
                                                  expiration_hrs,
                                                  retention_hrs)

    @synchronization.synchronized('{src_vol_name}')
    def _volumedriver_create_snapshot(self, src_vol_name, snapshot_name,
                                      expiration_hrs, retention_hrs):
        # Check if volume is present in database
        vol = self._etcd.get_vol_byname(src_vol_name)
        if vol is None:
            msg = 'source volume: %s does not exist' % src_vol_name
            LOG.debug(msg)
            response = json.dumps({u"Err": msg})
            return response

        if vol['snapshots']:
            ss_list = vol['snapshots']
            for ss in ss_list:
                if snapshot_name == ss['name']:
                    msg = (_('Snapshot create failed. Error '
                             'is: %(snap_name)s is already created. '
                             'Please enter a new snapshot name.') %
                           {'snap_name': snapshot_name})
                    LOG.error(msg)
                    return json.dumps({u"Err": six.text_type(msg)})

        snapshot_id = str(uuid.uuid4())
        snapshot = {'id': snapshot_id,
                    'display_name': snapshot_name,
                    'volume_id': vol['id'],
                    'volume_name': src_vol_name,
                    'expirationHours': expiration_hrs,
                    'retentionHours': retention_hrs,
                    'display_description': 'snapshot of volume %s'
                                           % src_vol_name}
        try:
            self.hpeplugin_driver.create_snapshot(snapshot)
        except Exception as ex:
            msg = (_('create snapshot failed, error is: %s'),
                   six.text_type(ex))
            LOG.error(msg)
            return json.dumps({u"Err": six.text_type(ex)})

        response = json.dumps({u"Err": ''})
        db_snapshot = {'name': snapshot_name,
                       'id': snapshot_id,
                       'parent_id': vol['id'],
                       'expiration_hours': expiration_hrs,
                       'retention_hours': retention_hrs}
        vol['snapshots'].append(db_snapshot)
        try:
            # For now just track volume to uuid mapping internally
            # TODO: Save volume name and uuid mapping in etcd as well
            # This will make get_vol_byname more efficient
            self._etcd.save_vol(vol)
            LOG.debug('snapshot: %(name)s was successfully saved '
                      'to etcd', {'name': snapshot_name})
        except Exception as ex:
            # TODO: 3PAR clean up issue over here - snapshot got
            # created in the backend but since it could not be saved
            # in ETCD db we are throwing an error saying operation
            # failed.
            # TODO: Snapshot needs clean up
            msg = (_('save volume to etcd failed, error is: %s'),
                   six.text_type(ex))
            LOG.error(msg)
            response = json.dumps({u"Err": six.text_type(ex)})
        return response

    @app.route("/VolumeDriver.Mount", methods=["POST"])
    def volumedriver_mount(self, name):
        """
        Mount the volume
        Mount the volume

        NOTE: If for any reason the mount request fails, Docker
        will automatically call uMount. So, just make sure uMount
        can handle partially completed Mount requests.

        :param unicode name: The name of the volume.

        :return: Result that includes the mountpoint.
        """
        LOG.debug('In volumedriver_mount')

        # TODO: use persistent storage to lookup volume for deletion
        contents = json.loads(name.content.getvalue())
        volname = contents['Name']
        vol = self._etcd.get_vol_byname(volname)
        if vol is not None:
            volid = vol['id']
        else:
            msg = (_LE('Volume mount name not found %s'), volname)
            LOG.error(msg)
            raise exception.HPEPluginMountException(reason=msg)

        vol_mount = volume.DEFAULT_MOUNT_VOLUME
        if ('Opts' in contents and contents['Opts'] and
                'mount-volume' in contents['Opts']):
            vol_mount = str(contents['Opts']['mount-volume'])

        # Get connector info from OS Brick
        # TODO: retrieve use_multipath and enforce_multipath from config file
        root_helper = 'sudo'

        connector_info = connector.get_connector_properties(
            root_helper, self._my_ip, multipath=self.use_multipath,
            enforce_multipath=self.enforce_multipath)

        try:
            # Call driver to initialize the connection
            self.hpeplugin_driver.create_export(vol, connector_info)
            connection_info = \
                self.hpeplugin_driver.initialize_connection(
                    vol, connector_info)
            LOG.debug('connection_info: %(connection_info)s, '
                      'was successfully retrieved',
                      {'connection_info': json.dumps(connection_info)})
        except Exception as ex:
            msg = (_('connection info retrieval failed, error is: %s'),
                   six.text_type(ex))
            LOG.error(msg)
            raise exception.HPEPluginMountException(reason=msg)

        # Call OS Brick to connect volume
        try:
            device_info = self.connector.\
                connect_volume(connection_info['data'])
        except Exception as ex:
            msg = (_('OS Brick connect volume failed, error is: %s'),
                   six.text_type(ex))
            LOG.error(msg)
            raise exception.HPEPluginMountException(reason=msg)

        # Make sure the path exists
        path = FilePath(device_info['path']).realpath()
        if path.exists is False:
            msg = (_('path: %s,  does not exist'), path)
            LOG.error(msg)
            raise exception.HPEPluginMountException(reason=msg)

        LOG.debug('path for volume: %(name)s, was successfully created: '
                  '%(device)s realpath is: %(realpath)s',
                  {'name': volname, 'device': device_info['path'],
                   'realpath': path.path})

        # Create filesystem on the new device
        if fileutil.has_filesystem(path.path) is False:
            fileutil.create_filesystem(path.path)
            LOG.debug('filesystem successfully created on : %(path)s',
                      {'path': path.path})

        # Determine if we need to mount the volume
        if vol_mount == volume.DEFAULT_MOUNT_VOLUME:
            # mkdir for mounting the filesystem
            mount_dir = fileutil.mkdir_for_mounting(device_info['path'])
            LOG.debug('Directory: %(mount_dir)s, '
                      'successfully created to mount: '
                      '%(mount)s',
                      {'mount_dir': mount_dir, 'mount': device_info['path']})

            # mount the directory
            fileutil.mount_dir(path.path, mount_dir)
            LOG.debug('Device: %(path) successfully mounted on %(mount)s',
                      {'path': path.path, 'mount': mount_dir})

            # TODO: find out how to invoke mkfs so that it creates the
            # filesystem without the lost+found directory
            # KLUDGE!!!!!
            lostfound = mount_dir + '/lost+found'
            lfdir = FilePath(lostfound)
            if lfdir.exists and fileutil.remove_dir(lostfound):
                LOG.debug('Successfully removed : '
                          '%(lost)s from mount: %(mount)s',
                          {'lost': lostfound, 'mount': mount_dir})
        else:
            mount_dir = ''

        path_info = {}
        path_info['name'] = volname
        path_info['path'] = path.path
        path_info['device_info'] = device_info
        path_info['connection_info'] = connection_info
        path_info['mount_dir'] = mount_dir

        self._etcd.update_vol(volid, 'path_info', json.dumps(path_info))

        response = json.dumps({u"Err": '', u"Name": volname,
                               u"Mountpoint": mount_dir,
                               u"Devicename": path.path})
        return response

    @app.route("/VolumeDriver.Path", methods=["POST"])
    def volumedriver_path(self, name):
        """
        Return the path of a locally mounted volume if possible.

        :param unicode name: The name of the volume.

        :return: Result indicating success.
        """
        contents = json.loads(name.content.getvalue())
        volname = contents['Name']
        volinfo = self._etcd.get_vol_byname(volname)
        if volinfo is None:
            msg = (_LE('Volume Path: Volume name not found %s'), volname)
            LOG.warning(msg)
            response = json.dumps({u"Err": "No Mount Point",
                                   u"Mountpoint": ""})
            return response

        path_name = ''
        path_info = self._etcd.get_vol_path_info(volname)

        if path_info is not None:
            path_name = path_info['mount_dir']

        response = json.dumps({u"Err": '', u"Mountpoint": path_name})
        return response

    def _get_snapshots_to_be_deleted(self, db_snapshots, bkend_snapshots):
        ss_list = []
        for db_ss in db_snapshots:
            found = False
            bkend_ss_name = utils.get_3par_snap_name(db_ss['id'])

            for bkend_ss in bkend_snapshots:
                if bkend_ss_name == bkend_ss:
                    found = True
                    break
            if not found:
                ss_list.append(db_ss)
        return ss_list

    def _sync_snapshots_from_array(self, vol_id, db_snapshots):
        bkend_snapshots = \
            self.hpeplugin_driver.get_snapshots_by_vol(vol_id)
        ss_list_remove = self._get_snapshots_to_be_deleted(db_snapshots,
                                                           bkend_snapshots)
        if ss_list_remove:
            for ss in ss_list_remove:
                db_snapshots.remove(ss)
            self._etcd.update_vol(vol_id, 'snapshots',
                                  db_snapshots)

    def get_required_qos_field(self, qos_detail):
        qos_filter = {}

        msg = (_LI('get_required_qos_field: %(qos_detail)s'),
               {'qos_detail': qos_detail})
        LOG.info(msg)

        qos_filter['enabled'] = qos_detail.get('enabled')

<<<<<<< HEAD
        if qos_detail.get('name'):
            qos_filter['vvset_name'] = qos_detail.get('name')

        if qos_detail.get('bwMaxLimitKB'):
            qos_filter['maxBWS'] = str(qos_detail.get('bwMaxLimitKB')/1024) + " MB/sec"
=======
        bwMaxLimitKB = qos_detail.get('bwMaxLimitKB')
        if bwMaxLimitKB:
            qos_filter['maxBWS'] = str(bwMaxLimitKB / 1024) + " MB/sec"
>>>>>>> 0996d0e8

        bwMinGoalKB = qos_detail.get('bwMinGoalKB')
        if bwMinGoalKB:
            qos_filter['minBWS'] = str(bwMinGoalKB / 1024) + " MB/sec"

        ioMaxLimit = qos_detail.get('ioMaxLimit')
        if ioMaxLimit:
            qos_filter['maxIOPS'] = str(ioMaxLimit) + " IOs/sec"

        ioMinGoal = qos_detail.get('ioMinGoal')
        if ioMinGoal:
            qos_filter['minIOPS'] = str(ioMinGoal) + " IOs/sec"

        latencyGoal = qos_detail.get('latencyGoal')
        if latencyGoal:
            qos_filter['Latency'] = str(latencyGoal) + " sec"

        priority = qos_detail.get('priority')
        if priority:
            qos_filter['priority'] = volume.QOS_PRIORITY[priority]

        return qos_filter

    @app.route("/VolumeDriver.Get", methods=["POST"])
    def volumedriver_get(self, name):
        """
        Return volume information.

        :param unicode name: The name of the volume.

        :return: Result indicating success.
        """
        err = ''
        mountdir = ''
        devicename = ''
        contents = json.loads(name.content.getvalue())
        volname = contents['Name']
        tokens = volname.split('/')
        token_cnt = len(tokens)

        if token_cnt > 2:
            msg = (_LE("invalid volume or snapshot name %s"
                       % volname))
            LOG.error(msg)
            response = json.dumps({u"Err": msg})
            return response

        volname = tokens[0]
        snapname = None
        if token_cnt == 2:
            snapname = tokens[1]

        volinfo = self._etcd.get_vol_byname(volname)

        if volinfo is None:
            msg = (_LE('Volume Get: Volume name not found %s'), volname)
            LOG.warning(msg)
            response = json.dumps({u"Err": ""})
            return response

        path_info = self._etcd.get_vol_path_info(volname)
        if path_info is not None:
            mountdir = path_info['mount_dir']
            devicename = path_info['path']

        # use volinfo as volname could be partial match
        volume = {'Name': contents['Name'],
                  'Mountpoint': mountdir,
                  'Devicename': devicename,
                  'Status': {}}

        if volinfo['snapshots']:
            self._sync_snapshots_from_array(volinfo['id'],
                                            volinfo['snapshots'])
        # Is this request for snapshot inspect?
        if snapname:
            # Any snapshots left after synchronization with array?
            if volinfo['snapshots']:
                snapshot, idx = \
                    self._get_snapshot_by_name(volinfo['snapshots'],
                                               snapname)
                settings = {"Settings": {
                    'expirationHours': snapshot['expiration_hours'],
                    'retentionHours': snapshot['retention_hours']}}
                volume['Status'].update(settings)
            else:
                msg = (_LE('Snapshot Get: Snapshot name not found %s'),
                       contents['Name'])
                LOG.warning(msg)
                # Should error be returned here or success?
                response = json.dumps({u"Err": ""})
                return response

        else:
            snapshots = volinfo.get('snapshots', None)
            if snapshots:
                ss_list_to_show = []
                for s in snapshots:
                    snapshot = {'Name': s['name'],
                                'ParentName': volname}
                    ss_list_to_show.append(snapshot)
                volume['Status'].update({'Snapshots': ss_list_to_show})

            qos_name = volinfo.get('qos_name')
            if qos_name is not None:
                try:
                    qos_detail = self.hpeplugin_driver.get_qos_detail(qos_name)
                    qos_filter = self.get_required_qos_field(qos_detail)
                    volume['Status'].update({'qos_detail': qos_filter})
                except Exception as ex:
                    msg = (_('unable to get/filter qos from 3par, error is: %s'),
                           six.text_type(ex))
                    LOG.error(msg)
                    return json.dumps({u"Err": six.text_type(ex)})

            vol_detail = {}
            vol_detail['size'] = volinfo.get('size')
            vol_detail['flash_cache'] = volinfo.get('flash_cache')
            vol_detail['compression'] = volinfo.get('compression')
            vol_detail['provisioning'] = volinfo.get('provisioning')
            volume['Status'].update({'volume_detail': vol_detail})

        response = json.dumps({u"Err": err, u"Volume": volume})
        LOG.debug("Get volume/snapshot: \n%s" % str(response))
        return response

    @app.route("/VolumeDriver.List", methods=["POST"])
    def volumedriver_list(self, body):
        """
        Return a list of all volumes.

        :param unicode name: The name of the volume.

        :return: Result indicating success.
        """
        volumes = self._etcd.get_all_vols()

        if volumes is None:
            response = json.dumps({u"Err": ''})
            return response

        volumelist = []
        for volinfo in volumes.children:
            if volinfo.key != util.VOLUMEROOT:
                path_info = self._etcd.get_path_info_from_vol(volinfo.value)
                if path_info is not None and 'mount_dir' in path_info:
                    mountdir = path_info['mount_dir']
                    devicename = path_info['path']
                else:
                    mountdir = ''
                    devicename = ''
                info = json.loads(volinfo.value)
                volume = {'Name': info['display_name'],
                          'Devicename': devicename,
                          'size': info['size'],
                          'Mountpoint': mountdir,
                          'Status': {}}
                volumelist.append(volume)

        response = json.dumps({u"Err": '', u"Volumes": volumelist})
        return response

    def revert_to_snapshot(self, name, opts=None):
        contents = json.loads(name.content.getvalue())
        if 'Name' not in contents:
            msg = (_('revert snapshot failed, error is : Name is required'))
            LOG.errpr(msg)
            raise exception.HPEPluginCreateException(reason=msg)
        snapname = contents['Name']
        volumename = str(contents['Opts']['promote'])
        return self._revert_to_snapshot(volumename, snapname)

    @synchronization.synchronized('{volumename}')
    def _revert_to_snapshot(self, volumename, snapname):
        volume = self._etcd.get_vol_byname(volumename)
        if volume is None:
            msg = (_LE('Volume: %s does not exist' % volumename))
            LOG.info(msg)
            response = json.dumps({u"Err": msg})
            return response

        snapshots = volume['snapshots']
        LOG.info("Getting snapshot by name: %s" % snapname)
        snapshot, idx = self._get_snapshot_by_name(snapshots, snapname)
        if snapshot:
            try:
                LOG.info("Found snapshot by name %s" % snapname)
                self.hpeplugin_driver.revert_snap_to_vol(volume, snapshot)
                response = json.dumps({u"Err": ''})
                return response
            except Exception as ex:
                msg = (_('revert snapshot failed, error is: %s'),
                       six.text_type(ex))
                LOG.error(msg)
                return json.dumps({u"Err": six.text_type(ex)})
        else:
            msg = (_LE('snapshot: %s does not exist!' % snapname))
            LOG.info(msg)
            response = json.dumps({u"Err": msg})
            return response<|MERGE_RESOLUTION|>--- conflicted
+++ resolved
@@ -874,17 +874,12 @@
 
         qos_filter['enabled'] = qos_detail.get('enabled')
 
-<<<<<<< HEAD
         if qos_detail.get('name'):
             qos_filter['vvset_name'] = qos_detail.get('name')
 
-        if qos_detail.get('bwMaxLimitKB'):
-            qos_filter['maxBWS'] = str(qos_detail.get('bwMaxLimitKB')/1024) + " MB/sec"
-=======
         bwMaxLimitKB = qos_detail.get('bwMaxLimitKB')
         if bwMaxLimitKB:
             qos_filter['maxBWS'] = str(bwMaxLimitKB / 1024) + " MB/sec"
->>>>>>> 0996d0e8
 
         bwMinGoalKB = qos_detail.get('bwMinGoalKB')
         if bwMinGoalKB:
