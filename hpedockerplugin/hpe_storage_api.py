--- conflicted
+++ resolved
@@ -1,1147 +1,1143 @@
-# (c) Copyright [2016] Hewlett Packard Enterprise Development LP
-#
-#    Licensed under the Apache License, Version 2.0 (the "License");
-#    you may not use this file except in compliance with the License.
-#    You may obtain a copy of the License at
-#
-#        http://www.apache.org/licenses/LICENSE-2.0
-#
-#    Unless required by applicable law or agreed to in writing, software
-#    distributed under the License is distributed on an "AS IS" BASIS,
-#    WITHOUT WARRANTIES OR CONDITIONS OF ANY KIND, either express or implied.
-#    See the License for the specific language governing permissions and
-#    limitations under the License.
-
-"""
-An HTTP API implementing the Docker Volumes Plugin API.
-
-See https://github.com/docker/docker/tree/master/docs/extend for details.
-"""
-from os_brick.initiator import connector
-from oslo_utils import netutils
-import uuid
-from i18n import _, _LE, _LI, _LW
-import exception
-import six
-
-import json
-
-from twisted.python.filepath import FilePath
-
-import fileutil
-
-from klein import Klein
-from hpe import volume
-from oslo_utils import importutils
-import etcdutil as util
-
-from oslo_log import log as logging
-
-# import time
-
-
-LOG = logging.getLogger(__name__)
-
-
-class VolumePlugin(object):
-    """
-    An implementation of the Docker Volumes Plugin API.
-
-    """
-    app = Klein()
-
-    def __init__(self, reactor, hpepluginconfig):
-        """
-        :param IReactorTime reactor: Reactor time interface implementation.
-        :param Ihpepluginconfig : hpedefaultconfig configuration
-        """
-        LOG.info(_LI('Initialize Volume Plugin'))
-
-        self._reactor = reactor
-        self._hpepluginconfig = hpepluginconfig
-        hpeplugin_driver = hpepluginconfig.hpedockerplugin_driver
-
-        protocol = 'ISCSI'
-
-        if 'HPE3PARFCDriver' in hpeplugin_driver:
-            protocol = 'FIBRE_CHANNEL'
-
-        self.hpeplugin_driver = \
-            importutils.import_object(hpeplugin_driver, self._hpepluginconfig)
-
-        if self.hpeplugin_driver is None:
-            msg = (_('hpeplugin_driver import driver failed'))
-            LOG.error(msg)
-            raise exception.HPEPluginNotInitializedException(reason=msg)
-
-        try:
-            self.hpeplugin_driver.do_setup()
-            self.hpeplugin_driver.check_for_setup_error()
-        except Exception as ex:
-            msg = (_('hpeplugin_driver do_setup failed, error is: %s'),
-                   six.text_type(ex))
-            LOG.error(msg)
-            raise exception.HPEPluginNotInitializedException(reason=msg)
-
-        self._voltracker = {}
-        self._path_info = []
-        self._my_ip = netutils.get_my_ipv4()
-
-        self._etcd = self._get_etcd_util()
-
-        # TODO: make device_scan_attempts configurable
-        # see nova/virt/libvirt/volume/iscsi.py
-
-        # Override the settings of use_multipath, enforce_multipath
-        # This will be a workaround until Issue #50 is fixed.
-        msg = (_('Overriding the value of multipath flags to True'))
-        LOG.info(msg)
-        self.use_multipath = True
-        self.enforce_multipath = True
-
-        self.connector = self._get_connector(protocol)
-
-    def _get_connector(self, protocol):
-        root_helper = 'sudo'
-        return connector.InitiatorConnector.factory(
-            protocol, root_helper, use_multipath=self.use_multipath,
-            device_scan_attempts=5, transport='default')
-
-    def _get_etcd_util(self):
-        return util.EtcdUtil(
-            self._hpepluginconfig.host_etcd_ip_address,
-            self._hpepluginconfig.host_etcd_port_number,
-            self._hpepluginconfig.host_etcd_client_cert,
-            self._hpepluginconfig.host_etcd_client_key)
-
-    def disconnect_volume_callback(self, connector_info):
-        LOG.info(_LI('In disconnect_volume_callback: connector info is %s'),
-                 json.dumps(connector_info))
-
-    def disconnect_volume_error_callback(self, connector_info):
-        LOG.info(_LI('In disconnect_volume_error_callback: '
-                     'connector info is %s'), json.dumps(connector_info))
-
-    @app.route("/Plugin.Activate", methods=["POST"])
-    def plugin_activate(self, ignore_body=True):
-        """
-        Return which Docker plugin APIs this object supports.
-        """
-        LOG.info(_LI('In Plugin Activate'))
-        return json.dumps({u"Implements": [u"VolumeDriver"]})
-
-    @app.route("/VolumeDriver.Remove", methods=["POST"])
-    def volumedriver_remove(self, name):
-        """
-        Remove a Docker volume.
-
-        :param unicode name: The name of the volume.
-
-        :return: Result indicating success.
-        """
-        contents = json.loads(name.content.getvalue())
-        obj_to_remove = contents['Name']
-        tokens = obj_to_remove.split('/')
-        token_cnt = len(tokens)
-        LOG.debug("volumedriver_remove - obj_to_remove: %s" %
-                  obj_to_remove)
-        if token_cnt > 2:
-            msg = (_LE("invalid volume or snapshot name %s"
-                       % obj_to_remove))
-            LOG.error(msg)
-            response = json.dumps({u"Err": msg})
-            return response
-
-        if token_cnt == 2:
-            volname = tokens[0]
-            snapname = tokens[1]
-            # We don't want to insert remove-snapshot code within
-            # remove-volume code for two reasons:
-            # 1. We want to avoid regression in existing remove-volume
-            # 2. In the future, if docker engine provides snapshot
-            #    support, this code should have minimum impact
-            return self.volumedriver_remove_snapshot(volname, snapname)
-        else:
-            volname = tokens[0]
-
-        # Only 1 node in a multinode cluster can try to remove the volume.
-        # Grab lock for volume name. If lock is inuse, just return with no
-        # error.
-        # Expand lock code inline as function based lock causes
-        # unexpected behavior
-        try:
-            self._etcd.try_lock_volname(volname)
-        except Exception:
-            LOG.debug('volume: %(name)s is locked',
-                      {'name': volname})
-            response = json.dumps({u"Err": ''})
-            return response
-
-        vol = self._etcd.get_vol_byname(volname)
-        if vol is None:
-            # Just log an error, but don't fail the docker rm command
-            msg = (_LE('Volume remove name not found %s'), volname)
-            LOG.error(msg)
-            # Expand lock code inline as function based lock causes
-            # unexpected behavior
-            try:
-                self._etcd.try_unlock_volname(volname)
-            except Exception as ex:
-                LOG.debug('volume: %(name)s Unlock Volume Failed',
-                          {'name': volname})
-                response = json.dumps({u"Err": six.text_type(ex)})
-                return response
-            return json.dumps({u"Err": ''})
-
-        try:
-            if vol['snapshots']:
-                msg = (_LE('Err: Volume %s has one or more child '
-                           'snapshots - volume cannot be deleted!'
-                           % volname))
-                LOG.error(msg)
-                # raise exception.HPEPluginRemoveException(reason=msg)
-                response = json.dumps({u"Err": msg})
-                return response
-            else:
-                self.hpeplugin_driver.delete_volume(vol)
-                LOG.info(_LI('volume: %(name)s,' 'was successfully deleted'),
-                         {'name': volname})
-        except Exception as ex:
-            msg = (_LE('Err: Failed to remove volume %s, error is %s'),
-                   volname, six.text_type(ex))
-            LOG.error(msg)
-            # Expand lock code inline as function based lock causes
-            # unexpected behavior
-            try:
-                self._etcd.try_unlock_volname(volname)
-            except Exception as ex:
-                LOG.debug('volume: %(name)s Unlock Volume Failed',
-                          {'name': volname})
-                response = json.dumps({u"Err": six.text_type(ex)})
-                return response
-            raise exception.HPEPluginRemoveException(reason=msg)
-
-        try:
-            self._etcd.delete_vol(vol)
-        except KeyError:
-            msg = (_LW('Warning: Failed to delete volume key: %s from '
-                       'etcd due to KeyError'), volname)
-            LOG.warning(msg)
-            pass
-
-        # Expand lock code inline as function based lock causes
-        # unexpected behavior
-        try:
-            self._etcd.try_unlock_volname(volname)
-        except Exception as ex:
-            LOG.debug('volume: %(name)s Unlock Volume Failed',
-                      {'name': volname})
-            response = json.dumps({u"Err": six.text_type(ex)})
-            return response
-        return json.dumps({u"Err": ''})
-
-    def _get_snapshot_by_name(self, snapshots, snapname):
-        idx = 0
-        for s in snapshots:
-            if s['name'] == snapname:
-                return s, idx
-            idx = idx + 1
-        return None, None
-
-    def volumedriver_remove_snapshot(self, volname, snapname):
-        try:
-            LOG.info("volumedriver_remove_snapshot - locking volume %s"
-                     % volname)
-            self._etcd.try_lock_volname(volname)
-
-            LOG.info("volumedriver_remove_snapshot - getting volume %s"
-                     % volname)
-
-            vol = self._etcd.get_vol_byname(volname)
-            if vol is None:
-                # Just log an error, but don't fail the docker rm command
-                msg = (_LE('snapshot remove - parent volume name not found '
-                           '%s'), volname)
-                LOG.error(msg)
-                return json.dumps({u"Err": msg})
-
-            if snapname:
-                snapshots = vol['snapshots']
-                LOG.info("Getting snapshot by name: %s" % snapname)
-                snapshot, idx = self._get_snapshot_by_name(snapshots,
-                                                           snapname)
-
-                if snapshot:
-                    LOG.info("Found snapshot by name: %s" % snapname)
-                    # Does the snapshot have child snapshot(s)?
-                    for ss in snapshots:
-                        LOG.info("Checking if snapshot has children: %s"
-                                 % snapname)
-                        if ss['parent_id'] == snapshot['id']:
-                            msg = (_LE('snapshot %s/%s has one or more child '
-                                       'snapshots - it cannot be deleted!'
-                                       % (volname, snapname)))
-                            LOG.error(msg)
-                            # raise exception.HPEPluginRemoveException(
-                            # reason=msg)
-                            response = json.dumps({u"Err": msg})
-                            return response
-                    LOG.info("Deleting snapshot at backend: %s" % snapname)
-                    self.hpeplugin_driver.delete_volume(snapshot,
-                                                        is_snapshot=True)
-
-                    LOG.info("Deleting snapshot in ETCD - %s" % snapname)
-                    # Remove snapshot entry from list and save it back to
-                    # ETCD DB
-                    del snapshots[idx]
-                    try:
-                        LOG.info("Updating volume in ETCD after snapshot "
-                                 "removal - vol-name: %s" % volname)
-                        # For now just track volume to uuid mapping internally
-                        # TODO: Save volume name and uuid mapping in etcd as
-                        # well. This will make get_vol_byname more efficient
-                        self._etcd.update_vol(vol['id'],
-                                              'snapshots',
-                                              snapshots)
-                        LOG.info('snapshot: %(name)s was successfully '
-                                 'removed', {'name': snapname})
-                        response = json.dumps({u"Err": ''})
-                        return response
-                    except Exception as ex:
-                        msg = (_('remove snapshot from etcd failed, error is:'
-                                 ' %s'), six.text_type(ex))
-                        LOG.error(msg)
-                        response = json.dumps({u"Err": six.text_type(ex)})
-                        return response
-                else:
-                    msg = (_LE('snapshot %s does not exist!' % snapname))
-                    LOG.error(msg)
-                    # raise exception.HPEPluginRemoveException(reason=msg)
-                    response = json.dumps({u"Err": msg})
-                    return response
-
-        except Exception:
-                LOG.error('volume: %(name)s is locked',
-                          {'name': volname})
-                response = json.dumps({u"Err": ''})
-                return response
-        finally:
-            # Expand lock code inline as function based lock causes
-            # unexpected behavior
-            try:
-                self._etcd.try_unlock_volname(volname)
-            except Exception as ex:
-
-                LOG.error('volume: %(name)s Unlock Volume Failed',
-                          {'name': volname})
-                response = json.dumps({u"Err": six.text_type(ex)})
-                return response
-
-    @app.route("/VolumeDriver.Unmount", methods=["POST"])
-    def volumedriver_unmount(self, name):
-        """
-        The Docker container is no longer using the given volume,
-        so unmount it.
-        NOTE: Since Docker will automatically call Unmount if the Mount
-        fails, make sure we properly handle partially completed Mounts.
-
-        :param unicode name: The name of the volume.
-        :return: Result indicating success.
-        """
-        LOG.info(_LI('In volumedriver_unmount'))
-        contents = json.loads(name.content.getvalue())
-        volname = contents['Name']
-        vol = self._etcd.get_vol_byname(volname)
-        if vol is not None:
-            volid = vol['id']
-        else:
-            msg = (_LE('Volume unmount name not found %s'), volname)
-            LOG.error(msg)
-            raise exception.HPEPluginUMountException(reason=msg)
-
-        vol_mount = volume.DEFAULT_MOUNT_VOLUME
-        if ('Opts' in contents and contents['Opts'] and
-                'mount-volume' in contents['Opts']):
-            vol_mount = str(contents['Opts']['mount-volume'])
-
-        path_info = self._etcd.get_vol_path_info(volname)
-        if path_info:
-            path_name = path_info['path']
-            connection_info = path_info['connection_info']
-            mount_dir = path_info['mount_dir']
-        else:
-            msg = (_LE('Volume unmount path info not found %s'), volname)
-            LOG.error(msg)
-            raise exception.HPEPluginUMountException(reason=msg)
-
-        # Get connector info from OS Brick
-        # TODO: retrieve use_multipath and enforce_multipath from config file
-        root_helper = 'sudo'
-
-        connector_info = connector.get_connector_properties(
-            root_helper, self._my_ip, multipath=self.use_multipath,
-            enforce_multipath=self.enforce_multipath)
-
-        # Determine if we need to unmount a previously mounted volume
-        if vol_mount is volume.DEFAULT_MOUNT_VOLUME:
-            # unmount directory
-            fileutil.umount_dir(mount_dir)
-            # remove directory
-            fileutil.remove_dir(mount_dir)
-
-        # Changed asynchronous disconnect_volume to sync call
-        # since it causes a race condition between unmount and
-        # mount operation on the same volume. This scenario is
-        # more noticed in case of repeated mount & unmount
-        # operations on the same volume. Refer Issue #64
-        if connection_info:
-            LOG.info(_LI('sync call os brick to disconnect volume'))
-            self.connector.disconnect_volume(connection_info['data'], None)
-            LOG.info(_LI('end of sync call to disconnect volume'))
-
-        try:
-            # Call driver to terminate the connection
-            self.hpeplugin_driver.terminate_connection(vol, connector_info)
-            LOG.info(_LI('connection_info: %(connection_info)s, '
-                         'was successfully terminated'),
-                     {'connection_info': json.dumps(connection_info)})
-        except Exception as ex:
-            msg = (_LE('connection info termination failed %s'),
-                   six.text_type(ex))
-            LOG.error(msg)
-            # Not much we can do here, so just continue on with unmount
-            # We need to ensure we update etcd path_info so the stale
-            # path does not stay around
-            # raise exception.HPEPluginUMountException(reason=msg)
-
-        # TODO: Create path_info list as we can mount the volume to multiple
-        # hosts at the same time.
-        self._etcd.update_vol(volid, 'path_info', None)
-
-        LOG.info(_LI('path for volume: %(name)s, was successfully removed: '
-                     '%(path_name)s'), {'name': volname,
-                                        'path_name': path_name})
-
-        response = json.dumps({u"Err": ''})
-        return response
-
-    @app.route("/VolumeDriver.Create", methods=["POST"])
-    def volumedriver_create(self, name, opts=None):
-        """
-        Create a volume with the given name.
-
-        :param unicode name: The name of the volume.
-        :param dict opts: Options passed from Docker for the volume
-            at creation. ``None`` if not supplied in the request body.
-            Currently ignored. ``Opts`` is a parameter introduced in the
-            v2 plugins API introduced in Docker 1.9, it is not supplied
-            in earlier Docker versions.
-
-        :return: Result indicating success.
-        """
-        contents = json.loads(name.content.getvalue())
-        if 'Name' not in contents:
-            msg = (_('create volume failed, error is: Name is required.'))
-            LOG.error(msg)
-            raise exception.HPEPluginCreateException(reason=msg)
-        volname = contents['Name']
-
-        # Verify valid Opts arguments.
-        valid_volume_create_opts = ['mount-volume', 'compression',
-                                    'size', 'provisioning', 'flash-cache',
-                                    'cloneOf', 'snapshotOf', 'expirationHours',
-<<<<<<< HEAD
-                                    'retentionHours', 'qos-name']
-=======
-                                    'retentionHours', 'promote']
->>>>>>> a16c7944
-
-        if ('Opts' in contents and contents['Opts']):
-            for key in contents['Opts']:
-                if key not in valid_volume_create_opts:
-                    msg = (_('create volume failed, error is: '
-                             '%(key)s is not a valid option. Valid options '
-                             'are: %(valid)s') %
-                           {'key': key,
-                            'valid': valid_volume_create_opts, })
-                    LOG.error(msg)
-                    return json.dumps({u"Err": six.text_type(msg)})
-
-        # check for valid promoteSnap option and reurn the result
-        if ('Opts' in contents and contents['Opts'] and
-                'promote' in contents['Opts'] and
-                len(contents['Opts']) == 1):
-            return self.revert_to_snapshot(name, opts)
-        elif ('Opts' in contents and contents['Opts'] and
-                'promote' in contents['Opts']):
-            msg =(_('while reverting volume to snapshot status only valid '
-                    'option is promote=<vol_name>'))
-            LOG.error(msg)
-            return json.dumps({u"Err": six.text_type(msg)})
-
-        # snapshotOf and cloneOf are mutually exclusive
-        if ('Opts' in contents and contents['Opts'] and
-                'snapshotOf' in contents['Opts'] and
-                'cloneOf' in contents['Opts']):
-            msg = (_('both snapshotOf and cloneOf cannot be specified at the '
-                     'same time'))
-            LOG.error(msg)
-            return json.dumps({u"Err": six.text_type(msg)})
-
-        if ('Opts' in contents and contents['Opts'] and
-                'snapshotOf' in contents['Opts']):
-            return self.volumedriver_create_snapshot(name, opts)
-        elif ('Opts' in contents and contents['Opts'] and
-                'cloneOf' in contents['Opts']):
-            return self.volumedriver_clone_volume(name, opts)
-
-        vol_size = volume.DEFAULT_SIZE
-        if ('Opts' in contents and contents['Opts'] and
-                'size' in contents['Opts']):
-            vol_size = int(contents['Opts']['size'])
-
-        vol_prov = volume.DEFAULT_PROV
-        if ('Opts' in contents and contents['Opts'] and
-                'provisioning' in contents['Opts']):
-            vol_prov = str(contents['Opts']['provisioning'])
-
-        compression_val = volume.DEFAULT_COMPRESSION_VAL
-        if ('Opts' in contents and contents['Opts'] and
-                'compression' in contents['Opts']):
-            compression_val = str(contents['Opts']['compression'])
-
-        valid_compression_opts = ['true', 'false']
-
-        if compression_val is not None:
-            if compression_val.lower() not in valid_compression_opts:
-                msg = (_('create volume failed, error is:'
-                         'passed compression parameterdo not have a valid '
-                         'value. Valid vaues are: %(valid)s') %
-                       {'valid': valid_compression_opts, })
-                LOG.error(msg)
-                return json.dumps({u"Err": six.text_type(msg)})
-
-        vol_flash = volume.DEFAULT_FLASH_CACHE
-        if ('Opts' in contents and contents['Opts'] and
-                'flash-cache' in contents['Opts']):
-            vol_flash = str(contents['Opts']['flash-cache'])
-
-        vol_qos = volume.DEFAULT_QOS
-        if ('Opts' in contents and contents['Opts'] and
-                'qos-name' in contents['Opts']):
-            vol_qos = str(contents['Opts']['qos-name'])
-
-        LOG.debug('In volumedriver_create')
-
-        # Grab lock for volume name. If lock is inuse, just return with no
-        # error
-        # Expand lock code inline as function based lock causes
-        # unexpected behavior
-        try:
-            self._etcd.try_lock_volname(volname)
-        except Exception:
-            LOG.debug('volume: %(name)s is locked',
-                      {'name': volname})
-            response = json.dumps({u"Err": ''})
-            return response
-
-        # NOTE: Since Docker passes user supplied names and not a unique
-        # uuid, we can't allow duplicate volume names to exist.
-        # TODO: Should confirm with Docker on how why they allow the
-        # 'docker volume create" command to create duplicate volume names.
-        vol = self._etcd.get_vol_byname(volname)
-        if vol is not None:
-            # Release lock and return
-            # Expand lock code inline as function based lock causes
-            # unexpected behavior
-            try:
-                self._etcd.try_unlock_volname(volname)
-            except Exception as ex:
-                LOG.debug('volume: %(name)s Unlock Volume Failed',
-                          {'name': volname})
-                response = json.dumps({u"Err": six.text_type(ex)})
-                return response
-            return json.dumps({u"Err": ''})
-
-        voluuid = str(uuid.uuid4())
-        vol = volume.createvol(volname, voluuid, vol_size, vol_prov,
-                               vol_flash, compression_val, vol_qos)
-
-        try:
-            self.hpeplugin_driver.create_volume(vol)
-        except Exception as ex:
-            msg = (_('create volume failed, error is: %s'), six.text_type(ex))
-            LOG.error(msg)
-            # Release lock and return
-            # NOTE: if for some reason unlock fails, we'll lose this
-            # create exception.
-            # Expand lock code inline as function based lock causes
-            # unexpected behavior
-            try:
-                self._etcd.try_unlock_volname(volname)
-            except Exception as ex:
-                LOG.error('volume: %(name)s Unlock Volume Failed',
-                          {'name': volname})
-                response = json.dumps({u"Err": six.text_type(ex)})
-                return response
-            return json.dumps({u"Err": six.text_type(ex)})
-
-        response = json.dumps({u"Err": ''})
-        try:
-            # For now just track volume to uuid mapping internally
-            # TODO: Save volume name and uuid mapping in etcd as well
-            # This will make get_vol_byname more efficient
-            self._etcd.save_vol(vol)
-            LOG.debug('volume: %(name)s was successfully saved to etcd',
-                      {'name': volname})
-        except Exception as ex:
-            msg = (_('save volume to etcd failed, error is: %s'),
-                   six.text_type(ex))
-            LOG.error(msg)
-            response = json.dumps({u"Err": six.text_type(ex)})
-
-        # Expand lock code inline as function based lock causes
-        # unexpected behavior
-        try:
-            self._etcd.try_unlock_volname(volname)
-        except Exception as ex:
-            LOG.error('volume: %(name)s Unlock Volume Failed',
-                      {'name': volname})
-            response = json.dumps({u"Err": six.text_type(ex)})
-            return response
-        return response
-
-    def volumedriver_clone_volume(self, name, opts=None):
-        # Repeating the validation here in anticipation that when
-        # actual REST call for clone is added, this
-        # function will have minimal impact
-        contents = json.loads(name.content.getvalue())
-        if 'Name' not in contents:
-            msg = (_('clone volume failed, error is: Name is required.'))
-            LOG.error(msg)
-            raise exception.HPEPluginCreateException(reason=msg)
-
-        src_vol_name = str(contents['Opts']['cloneOf'])
-        clone_name = contents['Name']
-
-        src_lock_acquired = False
-        clone_lock_acquired = False
-        try:
-            self._etcd.try_lock_volname(src_vol_name)
-            src_lock_acquired = True
-
-            self._etcd.try_lock_volname(clone_name)
-            clone_lock_acquired = True
-
-            # Check if volume is present in database
-            src_vol = self._etcd.get_vol_byname(src_vol_name)
-            if src_vol is None:
-                msg = 'source volume: %s does not exist' % src_vol_name
-                LOG.debug(msg)
-                response = json.dumps({u"Err": msg})
-                return response
-
-            if ('Opts' in contents and contents['Opts'] and
-                    'size' in contents['Opts']):
-                size = int(contents['Opts']['size'])
-            else:
-                size = src_vol['size']
-
-            if size < src_vol['size']:
-                msg = 'clone volume size %s is less than source ' \
-                      'volume size %s' % (size, src_vol['size'])
-                LOG.debug(msg)
-                response = json.dumps({u"Err": msg})
-                return response
-
-            clone_vol_id = str(uuid.uuid4())
-            # Create clone volume specification
-            clone_vol = volume.createvol(clone_name, clone_vol_id, size,
-                                         src_vol['provisioning'],
-                                         src_vol['flash_cache'],
-                                         src_vol['compression'])
-            try:
-                self.hpeplugin_driver.create_cloned_volume(clone_vol, src_vol)
-
-                response = json.dumps({u"Err": ''})
-                # For now just track volume to uuid mapping internally
-                # TODO: Save volume name and uuid mapping in etcd as well
-                # This will make get_vol_byname more efficient
-                self._etcd.save_vol(clone_vol)
-                return response
-            except exception.HPEPluginEtcdException as ex:
-                # TODO: 3PAR clean up issue over here - clone got created
-                # in the backend but since it could not be saved in etcd db
-                # we are throwing an error saying operation failed.
-                # TODO: This needs to be fixed
-                response = json.dumps({u"Err": ex.message})
-                return response
-
-            except Exception as ex:
-                msg = (_('clone volume failed, error is: %s'),
-                       six.text_type(ex))
-                LOG.error(msg)
-                response = json.dumps({u"Err": six.text_type(ex)})
-                return response
-        except exception.HPEPluginEtcdException as ex:
-            # Imran: Returning good response even when exception is caught???
-            response = json.dumps({u"Err": ''})
-            return response
-        except Exception as ex:
-            msg = (_('unknown exception caught while cloning volume '
-                     '%(name)s - reason: %(reason)s',
-                     {'name': clone_name, 'reason': ex.message}))
-            LOG.error(msg)
-            response = json.dumps({u"Err": ''})
-            return response
-
-        finally:
-            # Release lock and return
-            # NOTE: if for some reason unlock fails, we'll lose this
-            # create exception.
-            # Expand lock code inline as function based lock causes
-            # unexpected behavior
-            if src_lock_acquired:
-                try:
-                    self._etcd.try_unlock_volname(src_vol_name)
-                except Exception as ex:
-                    LOG.error('volume: %(name)s Unlock Volume Failed',
-                              {'name': src_vol_name})
-                    # response = json.dumps({u"Err": six.text_type(ex)})
-                    # return response
-            if clone_lock_acquired:
-                try:
-                    self._etcd.try_unlock_volname(clone_name)
-                except Exception as ex:
-                    LOG.error('volume: %(name)s Unlock Volume Failed',
-                              {'name': clone_name})
-                    # response = json.dumps({u"Err": six.text_type(ex)})
-                    # return response
-
-    def volumedriver_create_snapshot(self, name, opts=None):
-        # Repeating the validation here in anticipation that when
-        # actual REST call for snapshot creation is added, this
-        # function will have minimal impact
-        contents = json.loads(name.content.getvalue())
-
-        LOG.info("creating snapshot:\n%s" % json.dumps(contents, indent=2))
-
-        if 'Name' not in contents:
-            msg = (_('create snapshot failed, error is: Name is required.'))
-            LOG.error(msg)
-            raise exception.HPEPluginCreateException(reason=msg)
-
-        src_vol_name = str(contents['Opts']['snapshotOf'])
-        snapshot_name = contents['Name']
-
-        # Verify valid Opts arguments.
-        valid_volume_create_opts = ['snapshotOf', 'expirationHours',
-                                    'retentionHours']
-        if 'Opts' in contents and contents['Opts']:
-            for key in contents['Opts']:
-                if key not in valid_volume_create_opts:
-                    msg = (_('create snapshot failed, error is: '
-                             '%(key)s is not a valid option. Valid options '
-                             'are: %(valid)s') %
-                           {'key': key,
-                            'valid': valid_volume_create_opts, })
-                    LOG.error(msg)
-                    return json.dumps({u"Err": six.text_type(msg)})
-
-        expiration_hrs = None
-        if 'Opts' in contents and contents['Opts'] and \
-                'expirationHours' in contents['Opts']:
-            expiration_hrs = int(contents['Opts']['expirationHours'])
-
-        retention_hrs = None
-        if 'Opts' in contents and contents['Opts'] and \
-                'retentionHours' in contents['Opts']:
-            retention_hrs = int(contents['Opts']['retentionHours'])
-
-        lock_acquired = False
-        try:
-            self._etcd.try_lock_volname(src_vol_name)
-
-            lock_acquired = True
-
-            # Check if volume is present in database
-            vol = self._etcd.get_vol_byname(src_vol_name)
-            if vol is None:
-                msg = 'source volume: %s does not exist' % src_vol_name
-                LOG.debug(msg)
-                response = json.dumps({u"Err": msg})
-                return response
-
-            snapshot_id = str(uuid.uuid4())
-            snapshot = {'id': snapshot_id,
-                        'display_name': snapshot_name,
-                        'volume_id': vol['id'],
-                        'volume_name': src_vol_name,
-                        'expirationHours': expiration_hrs,
-                        'retentionHours': retention_hrs,
-                        'display_description': 'snapshot of volume %s'
-                                               % src_vol_name}
-            try:
-                self.hpeplugin_driver.create_snapshot(snapshot)
-
-                response = json.dumps({u"Err": ''})
-                db_snapshot = {'name': snapshot_name,
-                               'id': snapshot_id,
-                               'parent_id': vol['id'],
-                               'expiration_hours': expiration_hrs,
-                               'retention_hours': retention_hrs}
-                vol['snapshots'].append(db_snapshot)
-                try:
-                    # For now just track volume to uuid mapping internally
-                    # TODO: Save volume name and uuid mapping in etcd as well
-                    # This will make get_vol_byname more efficient
-                    self._etcd.save_vol(vol)
-                    LOG.debug('snapshot: %(name)s was successfully saved '
-                              'to etcd', {'name': snapshot_name})
-                except Exception as ex:
-                    # TODO: 3PAR clean up issue over here - snapshot got
-                    # created in the backend but since it could not be saved
-                    # in ETCD db we are throwing an error saying operation
-                    # failed.
-                    msg = (_('save volume to etcd failed, error is: %s'),
-                           six.text_type(ex))
-                    LOG.error(msg)
-                    response = json.dumps({u"Err": six.text_type(ex)})
-                return response
-
-            except Exception as ex:
-                msg = (_('create snapshot failed, error is: %s'),
-                       six.text_type(ex))
-                LOG.error(msg)
-                return json.dumps({u"Err": six.text_type(ex)})
-
-        except Exception:
-            LOG.error('volume: %(name)s is locked',
-                      {'name': src_vol_name})
-            response = json.dumps({u"Err": ''})
-            return response
-        finally:
-            # Release lock and return
-            # NOTE: if for some reason unlock fails, we'll lose this
-            # create exception.
-            # Expand lock code inline as function based lock causes
-            # unexpected behavior
-            if lock_acquired:
-                try:
-                    self._etcd.try_unlock_volname(src_vol_name)
-                except Exception as ex:
-                    LOG.error('volume: %(name)s Unlock Volume Failed',
-                              {'name': src_vol_name})
-                    # response = json.dumps({u"Err": six.text_type(ex)})
-                    # return response
-
-    @app.route("/VolumeDriver.Mount", methods=["POST"])
-    def volumedriver_mount(self, name):
-        """
-        Mount the volume
-        Mount the volume
-
-        NOTE: If for any reason the mount request fails, Docker
-        will automatically call uMount. So, just make sure uMount
-        can handle partially completed Mount requests.
-
-        :param unicode name: The name of the volume.
-
-        :return: Result that includes the mountpoint.
-        """
-        LOG.debug('In volumedriver_mount')
-
-        # TODO: use persistent storage to lookup volume for deletion
-        contents = {}
-        contents = json.loads(name.content.getvalue())
-        volname = contents['Name']
-        vol = self._etcd.get_vol_byname(volname)
-        if vol is not None:
-            volid = vol['id']
-        else:
-            msg = (_LE('Volume mount name not found %s'), volname)
-            LOG.error(msg)
-            raise exception.HPEPluginMountException(reason=msg)
-
-        vol_mount = volume.DEFAULT_MOUNT_VOLUME
-        if ('Opts' in contents and contents['Opts'] and
-                'mount-volume' in contents['Opts']):
-            vol_mount = str(contents['Opts']['mount-volume'])
-
-        # Get connector info from OS Brick
-        # TODO: retrieve use_multipath and enforce_multipath from config file
-        root_helper = 'sudo'
-
-        connector_info = connector.get_connector_properties(
-            root_helper, self._my_ip, multipath=self.use_multipath,
-            enforce_multipath=self.enforce_multipath)
-
-        try:
-            # Call driver to initialize the connection
-            self.hpeplugin_driver.create_export(vol, connector_info)
-            connection_info = \
-                self.hpeplugin_driver.initialize_connection(
-                    vol, connector_info)
-            LOG.debug('connection_info: %(connection_info)s, '
-                      'was successfully retrieved',
-                      {'connection_info': json.dumps(connection_info)})
-        except Exception as ex:
-            msg = (_('connection info retrieval failed, error is: %s'),
-                   six.text_type(ex))
-            LOG.error(msg)
-            raise exception.HPEPluginMountException(reason=msg)
-
-        # Call OS Brick to connect volume
-        try:
-            device_info = self.connector.\
-                connect_volume(connection_info['data'])
-        except Exception as ex:
-            msg = (_('OS Brick connect volume failed, error is: %s'),
-                   six.text_type(ex))
-            LOG.error(msg)
-            raise exception.HPEPluginMountException(reason=msg)
-
-        # Make sure the path exists
-        path = FilePath(device_info['path']).realpath()
-        if path.exists is False:
-            msg = (_('path: %s,  does not exist'), path)
-            LOG.error(msg)
-            raise exception.HPEPluginMountException(reason=msg)
-
-        LOG.debug('path for volume: %(name)s, was successfully created: '
-                  '%(device)s realpath is: %(realpath)s',
-                  {'name': volname, 'device': device_info['path'],
-                   'realpath': path.path})
-
-        # Create filesystem on the new device
-        if fileutil.has_filesystem(path.path) is False:
-            fileutil.create_filesystem(path.path)
-            LOG.debug('filesystem successfully created on : %(path)s',
-                      {'path': path.path})
-
-        # Determine if we need to mount the volume
-        if vol_mount == volume.DEFAULT_MOUNT_VOLUME:
-            # mkdir for mounting the filesystem
-            mount_dir = fileutil.mkdir_for_mounting(device_info['path'])
-            LOG.debug('Directory: %(mount_dir)s, '
-                      'successfully created to mount: '
-                      '%(mount)s',
-                      {'mount_dir': mount_dir, 'mount': device_info['path']})
-
-            # mount the directory
-            fileutil.mount_dir(path.path, mount_dir)
-            LOG.debug('Device: %(path) successfully mounted on %(mount)s',
-                      {'path': path.path, 'mount': mount_dir})
-
-            # TODO: find out how to invoke mkfs so that it creates the
-            # filesystem without the lost+found directory
-            # KLUDGE!!!!!
-            lostfound = mount_dir + '/lost+found'
-            lfdir = FilePath(lostfound)
-            if lfdir.exists and fileutil.remove_dir(lostfound):
-                LOG.debug('Successfully removed : '
-                          '%(lost)s from mount: %(mount)s',
-                          {'lost': lostfound, 'mount': mount_dir})
-        else:
-            mount_dir = ''
-
-        path_info = {}
-        path_info['name'] = volname
-        path_info['path'] = path.path
-        path_info['device_info'] = device_info
-        path_info['connection_info'] = connection_info
-        path_info['mount_dir'] = mount_dir
-
-        self._etcd.update_vol(volid, 'path_info', json.dumps(path_info))
-
-        response = json.dumps({u"Err": '', u"Name": volname,
-                               u"Mountpoint": mount_dir,
-                               u"Devicename": path.path})
-        return response
-
-    @app.route("/VolumeDriver.Path", methods=["POST"])
-    def volumedriver_path(self, name):
-        """
-        Return the path of a locally mounted volume if possible.
-
-        :param unicode name: The name of the volume.
-
-        :return: Result indicating success.
-        """
-        contents = json.loads(name.content.getvalue())
-        volname = contents['Name']
-        volinfo = self._etcd.get_vol_byname(volname)
-        if volinfo is None:
-            msg = (_LE('Volume Path: Volume name not found %s'), volname)
-            LOG.warning(msg)
-            response = json.dumps({u"Err": "No Mount Point",
-                                   u"Mountpoint": ""})
-            return response
-
-        path_name = ''
-        path_info = self._etcd.get_vol_path_info(volname)
-
-        if path_info is not None:
-            path_name = path_info['mount_dir']
-
-        response = json.dumps({u"Err": '', u"Mountpoint": path_name})
-        return response
-
-    @app.route("/VolumeDriver.Get", methods=["POST"])
-    def volumedriver_get(self, name):
-        """
-        Return volume information.
-
-        :param unicode name: The name of the volume.
-
-        :return: Result indicating success.
-        """
-        contents = json.loads(name.content.getvalue())
-        volname = contents['Name']
-        tokens = volname.split('/')
-        token_cnt = len(tokens)
-
-        if token_cnt > 2:
-            msg = (_LE("invalid volume or snapshot name %s"
-                       % volname))
-            LOG.error(msg)
-            response = json.dumps({u"Err": msg})
-            return response
-
-        volname = tokens[0]
-        snapname = None
-        if token_cnt == 2:
-            snapname = tokens[1]
-
-        volinfo = self._etcd.get_vol_byname(volname)
-        err = ''
-        if volinfo is None:
-            msg = (_LE('Volume Get: Volume name not found %s'), volname)
-            LOG.warning(msg)
-            response = json.dumps({u"Err": ""})
-            return response
-
-        path_info = self._etcd.get_vol_path_info(volname)
-        if path_info is not None:
-            mountdir = path_info['mount_dir']
-            devicename = path_info['path']
-        else:
-            mountdir = ''
-            devicename = ''
-
-        # use volinfo as volname could be partial match
-        volume = {'Name': contents['Name'],
-                  'Mountpoint': mountdir,
-                  'Devicename': devicename,
-                  'Size': volinfo['size']}
-        if snapname:
-            snapshot, idx = self._get_snapshot_by_name(volinfo['snapshots'],
-                                                       snapname)
-            settings = {"Settings": {
-                'expirationHours': snapshot['expiration_hours'],
-                'retentionHours': snapshot['retention_hours']}}
-            volume['Status'] = settings
-        else:
-            snapshots = volinfo.get('snapshots', None)
-            if snapshots:
-                ss_list_to_show = []
-                for s in snapshots:
-                    snapshot = {'Name': s['name'],
-                                'ParentName': volname}
-                    ss_list_to_show.append(snapshot)
-                volume['Status'] = {'Snapshots': ss_list_to_show}
-            else:
-                volume['Status'] = {}
-
-        response = json.dumps({u"Err": err, u"Volume": volume})
-        LOG.debug("Get volume/snapshot: \n%s" % str(response))
-        return response
-
-    @app.route("/VolumeDriver.List", methods=["POST"])
-    def volumedriver_list(self, body):
-        """
-        Return a list of all volumes.
-
-        :param unicode name: The name of the volume.
-
-        :return: Result indicating success.
-        """
-        volumes = self._etcd.get_all_vols()
-
-        if volumes is None:
-            response = json.dumps({u"Err": ''})
-            return response
-
-        volumelist = []
-        for volinfo in volumes.children:
-            if volinfo.key != util.VOLUMEROOT:
-                path_info = self._etcd.get_path_info_from_vol(volinfo.value)
-                if path_info is not None and 'mount_dir' in path_info:
-                    mountdir = path_info['mount_dir']
-                    devicename = path_info['path']
-                else:
-                    mountdir = ''
-                    devicename = ''
-                info = json.loads(volinfo.value)
-                volume = {'Name': info['display_name'],
-                          'Devicename': devicename,
-                          'size': info['size'],
-                          'Mountpoint': mountdir,
-                          'Status': {}}
-                volumelist.append(volume)
-
-        response = json.dumps({u"Err": '', u"Volumes": volumelist})
-        return response
-
-    def revert_to_snapshot(self, name, opts=None):
-        
-        contents = json.loads(name.content.getvalue())
-        if 'Name' not in contents:
-            msg = (_('revert snapshot failed, error is : Name is required'))
-            LOG.errpr(msg)
-            raise exception.HPEPluginCreateException(reason=msg)
-        snapname = contents['Name']
-        volumename = str(contents['Opts']['promote'])
-        lock_aquired = False
-        try:
-            self._etcd.try_lock_volname(volumename)
-            lock_aquired = True
-
-            volume = self._etcd.get_vol_byname(volumename)
-            if volume is None:
-                msg = (_LE('Volume: %s does not exist' % volumename))
-                LOG.info(msg)
-                response = json.dumps({u"Err": msg})
-                return response
-
-            snapshots = volume['snapshots']
-            LOG.info("Getting snapshot by name: %s" % snapname)
-            snapshot, idx = self._get_snapshot_by_name(snapshots, snapname)
-            if snapshot:
-                try:
-                    LOG.info("Found snapshot by name %s" % snapname)
-                    self.hpeplugin_driver.revert_snap_to_vol(volume, snapshot)
-                    response = json.dumps({u"Err": ''})
-                    return response
-                except Exception as ex:
-                    msg = (_('revert snapshot failed, error is: %s'),
-                           six.text_type(ex))
-                    LOG.error(msg)
-                    return json.dumps({u"Err": six.text_type(ex)})
-            else:
-                msg = (_LE('snapshot: %s does not exist!' % snapname))
-                LOG.info(msg)
-                response = json.dumps({u"Err": msg})
-                return response
-        except Exception:
-            LOG.info('volume: %(name)s is locked',
-                     {'name': volumename})
-            response = json.dumps({u"Err": ''})
-            return response
-        finally:
-            if lock_aquired:
-                try:
-                    self._etcd.try_unlock_volname(volumename)
-                except Exception:
-                    LOG.error('volume: %(name)s unlock volume Failed',
-                              {'name': volumename})
+# (c) Copyright [2016] Hewlett Packard Enterprise Development LP
+#
+#    Licensed under the Apache License, Version 2.0 (the "License");
+#    you may not use this file except in compliance with the License.
+#    You may obtain a copy of the License at
+#
+#        http://www.apache.org/licenses/LICENSE-2.0
+#
+#    Unless required by applicable law or agreed to in writing, software
+#    distributed under the License is distributed on an "AS IS" BASIS,
+#    WITHOUT WARRANTIES OR CONDITIONS OF ANY KIND, either express or implied.
+#    See the License for the specific language governing permissions and
+#    limitations under the License.
+
+"""
+An HTTP API implementing the Docker Volumes Plugin API.
+
+See https://github.com/docker/docker/tree/master/docs/extend for details.
+"""
+from os_brick.initiator import connector
+from oslo_utils import netutils
+import uuid
+from i18n import _, _LE, _LI, _LW
+import exception
+import six
+
+import json
+
+from twisted.python.filepath import FilePath
+
+import fileutil
+
+from klein import Klein
+from hpe import volume
+from oslo_utils import importutils
+import etcdutil as util
+
+from oslo_log import log as logging
+
+# import time
+
+
+LOG = logging.getLogger(__name__)
+
+
+class VolumePlugin(object):
+    """
+    An implementation of the Docker Volumes Plugin API.
+
+    """
+    app = Klein()
+
+    def __init__(self, reactor, hpepluginconfig):
+        """
+        :param IReactorTime reactor: Reactor time interface implementation.
+        :param Ihpepluginconfig : hpedefaultconfig configuration
+        """
+        LOG.info(_LI('Initialize Volume Plugin'))
+
+        self._reactor = reactor
+        self._hpepluginconfig = hpepluginconfig
+        hpeplugin_driver = hpepluginconfig.hpedockerplugin_driver
+
+        protocol = 'ISCSI'
+
+        if 'HPE3PARFCDriver' in hpeplugin_driver:
+            protocol = 'FIBRE_CHANNEL'
+
+        self.hpeplugin_driver = \
+            importutils.import_object(hpeplugin_driver, self._hpepluginconfig)
+
+        if self.hpeplugin_driver is None:
+            msg = (_('hpeplugin_driver import driver failed'))
+            LOG.error(msg)
+            raise exception.HPEPluginNotInitializedException(reason=msg)
+
+        try:
+            self.hpeplugin_driver.do_setup()
+            self.hpeplugin_driver.check_for_setup_error()
+        except Exception as ex:
+            msg = (_('hpeplugin_driver do_setup failed, error is: %s'),
+                   six.text_type(ex))
+            LOG.error(msg)
+            raise exception.HPEPluginNotInitializedException(reason=msg)
+
+        self._voltracker = {}
+        self._path_info = []
+        self._my_ip = netutils.get_my_ipv4()
+
+        self._etcd = self._get_etcd_util()
+
+        # TODO: make device_scan_attempts configurable
+        # see nova/virt/libvirt/volume/iscsi.py
+
+        # Override the settings of use_multipath, enforce_multipath
+        # This will be a workaround until Issue #50 is fixed.
+        msg = (_('Overriding the value of multipath flags to True'))
+        LOG.info(msg)
+        self.use_multipath = True
+        self.enforce_multipath = True
+
+        self.connector = self._get_connector(protocol)
+
+    def _get_connector(self, protocol):
+        root_helper = 'sudo'
+        return connector.InitiatorConnector.factory(
+            protocol, root_helper, use_multipath=self.use_multipath,
+            device_scan_attempts=5, transport='default')
+
+    def _get_etcd_util(self):
+        return util.EtcdUtil(
+            self._hpepluginconfig.host_etcd_ip_address,
+            self._hpepluginconfig.host_etcd_port_number,
+            self._hpepluginconfig.host_etcd_client_cert,
+            self._hpepluginconfig.host_etcd_client_key)
+
+    def disconnect_volume_callback(self, connector_info):
+        LOG.info(_LI('In disconnect_volume_callback: connector info is %s'),
+                 json.dumps(connector_info))
+
+    def disconnect_volume_error_callback(self, connector_info):
+        LOG.info(_LI('In disconnect_volume_error_callback: '
+                     'connector info is %s'), json.dumps(connector_info))
+
+    @app.route("/Plugin.Activate", methods=["POST"])
+    def plugin_activate(self, ignore_body=True):
+        """
+        Return which Docker plugin APIs this object supports.
+        """
+        LOG.info(_LI('In Plugin Activate'))
+        return json.dumps({u"Implements": [u"VolumeDriver"]})
+
+    @app.route("/VolumeDriver.Remove", methods=["POST"])
+    def volumedriver_remove(self, name):
+        """
+        Remove a Docker volume.
+
+        :param unicode name: The name of the volume.
+
+        :return: Result indicating success.
+        """
+        contents = json.loads(name.content.getvalue())
+        obj_to_remove = contents['Name']
+        tokens = obj_to_remove.split('/')
+        token_cnt = len(tokens)
+        LOG.debug("volumedriver_remove - obj_to_remove: %s" %
+                  obj_to_remove)
+        if token_cnt > 2:
+            msg = (_LE("invalid volume or snapshot name %s"
+                       % obj_to_remove))
+            LOG.error(msg)
+            response = json.dumps({u"Err": msg})
+            return response
+
+        if token_cnt == 2:
+            volname = tokens[0]
+            snapname = tokens[1]
+            # We don't want to insert remove-snapshot code within
+            # remove-volume code for two reasons:
+            # 1. We want to avoid regression in existing remove-volume
+            # 2. In the future, if docker engine provides snapshot
+            #    support, this code should have minimum impact
+            return self.volumedriver_remove_snapshot(volname, snapname)
+        else:
+            volname = tokens[0]
+
+        # Only 1 node in a multinode cluster can try to remove the volume.
+        # Grab lock for volume name. If lock is inuse, just return with no
+        # error.
+        # Expand lock code inline as function based lock causes
+        # unexpected behavior
+        try:
+            self._etcd.try_lock_volname(volname)
+        except Exception:
+            LOG.debug('volume: %(name)s is locked',
+                      {'name': volname})
+            response = json.dumps({u"Err": ''})
+            return response
+
+        vol = self._etcd.get_vol_byname(volname)
+        if vol is None:
+            # Just log an error, but don't fail the docker rm command
+            msg = (_LE('Volume remove name not found %s'), volname)
+            LOG.error(msg)
+            # Expand lock code inline as function based lock causes
+            # unexpected behavior
+            try:
+                self._etcd.try_unlock_volname(volname)
+            except Exception as ex:
+                LOG.debug('volume: %(name)s Unlock Volume Failed',
+                          {'name': volname})
+                response = json.dumps({u"Err": six.text_type(ex)})
+                return response
+            return json.dumps({u"Err": ''})
+
+        try:
+            if vol['snapshots']:
+                msg = (_LE('Err: Volume %s has one or more child '
+                           'snapshots - volume cannot be deleted!'
+                           % volname))
+                LOG.error(msg)
+                # raise exception.HPEPluginRemoveException(reason=msg)
+                response = json.dumps({u"Err": msg})
+                return response
+            else:
+                self.hpeplugin_driver.delete_volume(vol)
+                LOG.info(_LI('volume: %(name)s,' 'was successfully deleted'),
+                         {'name': volname})
+        except Exception as ex:
+            msg = (_LE('Err: Failed to remove volume %s, error is %s'),
+                   volname, six.text_type(ex))
+            LOG.error(msg)
+            # Expand lock code inline as function based lock causes
+            # unexpected behavior
+            try:
+                self._etcd.try_unlock_volname(volname)
+            except Exception as ex:
+                LOG.debug('volume: %(name)s Unlock Volume Failed',
+                          {'name': volname})
+                response = json.dumps({u"Err": six.text_type(ex)})
+                return response
+            raise exception.HPEPluginRemoveException(reason=msg)
+
+        try:
+            self._etcd.delete_vol(vol)
+        except KeyError:
+            msg = (_LW('Warning: Failed to delete volume key: %s from '
+                       'etcd due to KeyError'), volname)
+            LOG.warning(msg)
+            pass
+
+        # Expand lock code inline as function based lock causes
+        # unexpected behavior
+        try:
+            self._etcd.try_unlock_volname(volname)
+        except Exception as ex:
+            LOG.debug('volume: %(name)s Unlock Volume Failed',
+                      {'name': volname})
+            response = json.dumps({u"Err": six.text_type(ex)})
+            return response
+        return json.dumps({u"Err": ''})
+
+    def _get_snapshot_by_name(self, snapshots, snapname):
+        idx = 0
+        for s in snapshots:
+            if s['name'] == snapname:
+                return s, idx
+            idx = idx + 1
+        return None, None
+
+    def volumedriver_remove_snapshot(self, volname, snapname):
+        try:
+            LOG.info("volumedriver_remove_snapshot - locking volume %s"
+                     % volname)
+            self._etcd.try_lock_volname(volname)
+
+            LOG.info("volumedriver_remove_snapshot - getting volume %s"
+                     % volname)
+
+            vol = self._etcd.get_vol_byname(volname)
+            if vol is None:
+                # Just log an error, but don't fail the docker rm command
+                msg = (_LE('snapshot remove - parent volume name not found '
+                           '%s'), volname)
+                LOG.error(msg)
+                return json.dumps({u"Err": msg})
+
+            if snapname:
+                snapshots = vol['snapshots']
+                LOG.info("Getting snapshot by name: %s" % snapname)
+                snapshot, idx = self._get_snapshot_by_name(snapshots,
+                                                           snapname)
+
+                if snapshot:
+                    LOG.info("Found snapshot by name: %s" % snapname)
+                    # Does the snapshot have child snapshot(s)?
+                    for ss in snapshots:
+                        LOG.info("Checking if snapshot has children: %s"
+                                 % snapname)
+                        if ss['parent_id'] == snapshot['id']:
+                            msg = (_LE('snapshot %s/%s has one or more child '
+                                       'snapshots - it cannot be deleted!'
+                                       % (volname, snapname)))
+                            LOG.error(msg)
+                            # raise exception.HPEPluginRemoveException(
+                            # reason=msg)
+                            response = json.dumps({u"Err": msg})
+                            return response
+                    LOG.info("Deleting snapshot at backend: %s" % snapname)
+                    self.hpeplugin_driver.delete_volume(snapshot,
+                                                        is_snapshot=True)
+
+                    LOG.info("Deleting snapshot in ETCD - %s" % snapname)
+                    # Remove snapshot entry from list and save it back to
+                    # ETCD DB
+                    del snapshots[idx]
+                    try:
+                        LOG.info("Updating volume in ETCD after snapshot "
+                                 "removal - vol-name: %s" % volname)
+                        # For now just track volume to uuid mapping internally
+                        # TODO: Save volume name and uuid mapping in etcd as
+                        # well. This will make get_vol_byname more efficient
+                        self._etcd.update_vol(vol['id'],
+                                              'snapshots',
+                                              snapshots)
+                        LOG.info('snapshot: %(name)s was successfully '
+                                 'removed', {'name': snapname})
+                        response = json.dumps({u"Err": ''})
+                        return response
+                    except Exception as ex:
+                        msg = (_('remove snapshot from etcd failed, error is:'
+                                 ' %s'), six.text_type(ex))
+                        LOG.error(msg)
+                        response = json.dumps({u"Err": six.text_type(ex)})
+                        return response
+                else:
+                    msg = (_LE('snapshot %s does not exist!' % snapname))
+                    LOG.error(msg)
+                    # raise exception.HPEPluginRemoveException(reason=msg)
+                    response = json.dumps({u"Err": msg})
+                    return response
+
+        except Exception:
+                LOG.error('volume: %(name)s is locked',
+                          {'name': volname})
+                response = json.dumps({u"Err": ''})
+                return response
+        finally:
+            # Expand lock code inline as function based lock causes
+            # unexpected behavior
+            try:
+                self._etcd.try_unlock_volname(volname)
+            except Exception as ex:
+
+                LOG.error('volume: %(name)s Unlock Volume Failed',
+                          {'name': volname})
+                response = json.dumps({u"Err": six.text_type(ex)})
+                return response
+
+    @app.route("/VolumeDriver.Unmount", methods=["POST"])
+    def volumedriver_unmount(self, name):
+        """
+        The Docker container is no longer using the given volume,
+        so unmount it.
+        NOTE: Since Docker will automatically call Unmount if the Mount
+        fails, make sure we properly handle partially completed Mounts.
+
+        :param unicode name: The name of the volume.
+        :return: Result indicating success.
+        """
+        LOG.info(_LI('In volumedriver_unmount'))
+        contents = json.loads(name.content.getvalue())
+        volname = contents['Name']
+        vol = self._etcd.get_vol_byname(volname)
+        if vol is not None:
+            volid = vol['id']
+        else:
+            msg = (_LE('Volume unmount name not found %s'), volname)
+            LOG.error(msg)
+            raise exception.HPEPluginUMountException(reason=msg)
+
+        vol_mount = volume.DEFAULT_MOUNT_VOLUME
+        if ('Opts' in contents and contents['Opts'] and
+                'mount-volume' in contents['Opts']):
+            vol_mount = str(contents['Opts']['mount-volume'])
+
+        path_info = self._etcd.get_vol_path_info(volname)
+        if path_info:
+            path_name = path_info['path']
+            connection_info = path_info['connection_info']
+            mount_dir = path_info['mount_dir']
+        else:
+            msg = (_LE('Volume unmount path info not found %s'), volname)
+            LOG.error(msg)
+            raise exception.HPEPluginUMountException(reason=msg)
+
+        # Get connector info from OS Brick
+        # TODO: retrieve use_multipath and enforce_multipath from config file
+        root_helper = 'sudo'
+
+        connector_info = connector.get_connector_properties(
+            root_helper, self._my_ip, multipath=self.use_multipath,
+            enforce_multipath=self.enforce_multipath)
+
+        # Determine if we need to unmount a previously mounted volume
+        if vol_mount is volume.DEFAULT_MOUNT_VOLUME:
+            # unmount directory
+            fileutil.umount_dir(mount_dir)
+            # remove directory
+            fileutil.remove_dir(mount_dir)
+
+        # Changed asynchronous disconnect_volume to sync call
+        # since it causes a race condition between unmount and
+        # mount operation on the same volume. This scenario is
+        # more noticed in case of repeated mount & unmount
+        # operations on the same volume. Refer Issue #64
+        if connection_info:
+            LOG.info(_LI('sync call os brick to disconnect volume'))
+            self.connector.disconnect_volume(connection_info['data'], None)
+            LOG.info(_LI('end of sync call to disconnect volume'))
+
+        try:
+            # Call driver to terminate the connection
+            self.hpeplugin_driver.terminate_connection(vol, connector_info)
+            LOG.info(_LI('connection_info: %(connection_info)s, '
+                         'was successfully terminated'),
+                     {'connection_info': json.dumps(connection_info)})
+        except Exception as ex:
+            msg = (_LE('connection info termination failed %s'),
+                   six.text_type(ex))
+            LOG.error(msg)
+            # Not much we can do here, so just continue on with unmount
+            # We need to ensure we update etcd path_info so the stale
+            # path does not stay around
+            # raise exception.HPEPluginUMountException(reason=msg)
+
+        # TODO: Create path_info list as we can mount the volume to multiple
+        # hosts at the same time.
+        self._etcd.update_vol(volid, 'path_info', None)
+
+        LOG.info(_LI('path for volume: %(name)s, was successfully removed: '
+                     '%(path_name)s'), {'name': volname,
+                                        'path_name': path_name})
+
+        response = json.dumps({u"Err": ''})
+        return response
+
+    @app.route("/VolumeDriver.Create", methods=["POST"])
+    def volumedriver_create(self, name, opts=None):
+        """
+        Create a volume with the given name.
+
+        :param unicode name: The name of the volume.
+        :param dict opts: Options passed from Docker for the volume
+            at creation. ``None`` if not supplied in the request body.
+            Currently ignored. ``Opts`` is a parameter introduced in the
+            v2 plugins API introduced in Docker 1.9, it is not supplied
+            in earlier Docker versions.
+
+        :return: Result indicating success.
+        """
+        contents = json.loads(name.content.getvalue())
+        if 'Name' not in contents:
+            msg = (_('create volume failed, error is: Name is required.'))
+            LOG.error(msg)
+            raise exception.HPEPluginCreateException(reason=msg)
+        volname = contents['Name']
+
+        # Verify valid Opts arguments.
+        valid_volume_create_opts = ['mount-volume', 'compression',
+                                    'size', 'provisioning', 'flash-cache',
+                                    'cloneOf', 'snapshotOf', 'expirationHours',
+                                    'retentionHours', 'promote', 'qos-name']
+
+        if ('Opts' in contents and contents['Opts']):
+            for key in contents['Opts']:
+                if key not in valid_volume_create_opts:
+                    msg = (_('create volume failed, error is: '
+                             '%(key)s is not a valid option. Valid options '
+                             'are: %(valid)s') %
+                           {'key': key,
+                            'valid': valid_volume_create_opts, })
+                    LOG.error(msg)
+                    return json.dumps({u"Err": six.text_type(msg)})
+
+        # check for valid promoteSnap option and reurn the result
+        if ('Opts' in contents and contents['Opts'] and
+                'promote' in contents['Opts'] and
+                len(contents['Opts']) == 1):
+            return self.revert_to_snapshot(name, opts)
+        elif ('Opts' in contents and contents['Opts'] and
+                'promote' in contents['Opts']):
+            msg =(_('while reverting volume to snapshot status only valid '
+                    'option is promote=<vol_name>'))
+            LOG.error(msg)
+            return json.dumps({u"Err": six.text_type(msg)})
+
+        # snapshotOf and cloneOf are mutually exclusive
+        if ('Opts' in contents and contents['Opts'] and
+                'snapshotOf' in contents['Opts'] and
+                'cloneOf' in contents['Opts']):
+            msg = (_('both snapshotOf and cloneOf cannot be specified at the '
+                     'same time'))
+            LOG.error(msg)
+            return json.dumps({u"Err": six.text_type(msg)})
+
+        if ('Opts' in contents and contents['Opts'] and
+                'snapshotOf' in contents['Opts']):
+            return self.volumedriver_create_snapshot(name, opts)
+        elif ('Opts' in contents and contents['Opts'] and
+                'cloneOf' in contents['Opts']):
+            return self.volumedriver_clone_volume(name, opts)
+
+        vol_size = volume.DEFAULT_SIZE
+        if ('Opts' in contents and contents['Opts'] and
+                'size' in contents['Opts']):
+            vol_size = int(contents['Opts']['size'])
+
+        vol_prov = volume.DEFAULT_PROV
+        if ('Opts' in contents and contents['Opts'] and
+                'provisioning' in contents['Opts']):
+            vol_prov = str(contents['Opts']['provisioning'])
+
+        compression_val = volume.DEFAULT_COMPRESSION_VAL
+        if ('Opts' in contents and contents['Opts'] and
+                'compression' in contents['Opts']):
+            compression_val = str(contents['Opts']['compression'])
+
+        valid_compression_opts = ['true', 'false']
+
+        if compression_val is not None:
+            if compression_val.lower() not in valid_compression_opts:
+                msg = (_('create volume failed, error is:'
+                         'passed compression parameterdo not have a valid '
+                         'value. Valid vaues are: %(valid)s') %
+                       {'valid': valid_compression_opts, })
+                LOG.error(msg)
+                return json.dumps({u"Err": six.text_type(msg)})
+
+        vol_flash = volume.DEFAULT_FLASH_CACHE
+        if ('Opts' in contents and contents['Opts'] and
+                'flash-cache' in contents['Opts']):
+            vol_flash = str(contents['Opts']['flash-cache'])
+
+        vol_qos = volume.DEFAULT_QOS
+        if ('Opts' in contents and contents['Opts'] and
+                'qos-name' in contents['Opts']):
+            vol_qos = str(contents['Opts']['qos-name'])
+
+        LOG.debug('In volumedriver_create')
+
+        # Grab lock for volume name. If lock is inuse, just return with no
+        # error
+        # Expand lock code inline as function based lock causes
+        # unexpected behavior
+        try:
+            self._etcd.try_lock_volname(volname)
+        except Exception:
+            LOG.debug('volume: %(name)s is locked',
+                      {'name': volname})
+            response = json.dumps({u"Err": ''})
+            return response
+
+        # NOTE: Since Docker passes user supplied names and not a unique
+        # uuid, we can't allow duplicate volume names to exist.
+        # TODO: Should confirm with Docker on how why they allow the
+        # 'docker volume create" command to create duplicate volume names.
+        vol = self._etcd.get_vol_byname(volname)
+        if vol is not None:
+            # Release lock and return
+            # Expand lock code inline as function based lock causes
+            # unexpected behavior
+            try:
+                self._etcd.try_unlock_volname(volname)
+            except Exception as ex:
+                LOG.debug('volume: %(name)s Unlock Volume Failed',
+                          {'name': volname})
+                response = json.dumps({u"Err": six.text_type(ex)})
+                return response
+            return json.dumps({u"Err": ''})
+
+        voluuid = str(uuid.uuid4())
+        vol = volume.createvol(volname, voluuid, vol_size, vol_prov,
+                               vol_flash, compression_val, vol_qos)
+
+        try:
+            self.hpeplugin_driver.create_volume(vol)
+        except Exception as ex:
+            msg = (_('create volume failed, error is: %s'), six.text_type(ex))
+            LOG.error(msg)
+            # Release lock and return
+            # NOTE: if for some reason unlock fails, we'll lose this
+            # create exception.
+            # Expand lock code inline as function based lock causes
+            # unexpected behavior
+            try:
+                self._etcd.try_unlock_volname(volname)
+            except Exception as ex:
+                LOG.error('volume: %(name)s Unlock Volume Failed',
+                          {'name': volname})
+                response = json.dumps({u"Err": six.text_type(ex)})
+                return response
+            return json.dumps({u"Err": six.text_type(ex)})
+
+        response = json.dumps({u"Err": ''})
+        try:
+            # For now just track volume to uuid mapping internally
+            # TODO: Save volume name and uuid mapping in etcd as well
+            # This will make get_vol_byname more efficient
+            self._etcd.save_vol(vol)
+            LOG.debug('volume: %(name)s was successfully saved to etcd',
+                      {'name': volname})
+        except Exception as ex:
+            msg = (_('save volume to etcd failed, error is: %s'),
+                   six.text_type(ex))
+            LOG.error(msg)
+            response = json.dumps({u"Err": six.text_type(ex)})
+
+        # Expand lock code inline as function based lock causes
+        # unexpected behavior
+        try:
+            self._etcd.try_unlock_volname(volname)
+        except Exception as ex:
+            LOG.error('volume: %(name)s Unlock Volume Failed',
+                      {'name': volname})
+            response = json.dumps({u"Err": six.text_type(ex)})
+            return response
+        return response
+
+    def volumedriver_clone_volume(self, name, opts=None):
+        # Repeating the validation here in anticipation that when
+        # actual REST call for clone is added, this
+        # function will have minimal impact
+        contents = json.loads(name.content.getvalue())
+        if 'Name' not in contents:
+            msg = (_('clone volume failed, error is: Name is required.'))
+            LOG.error(msg)
+            raise exception.HPEPluginCreateException(reason=msg)
+
+        src_vol_name = str(contents['Opts']['cloneOf'])
+        clone_name = contents['Name']
+
+        src_lock_acquired = False
+        clone_lock_acquired = False
+        try:
+            self._etcd.try_lock_volname(src_vol_name)
+            src_lock_acquired = True
+
+            self._etcd.try_lock_volname(clone_name)
+            clone_lock_acquired = True
+
+            # Check if volume is present in database
+            src_vol = self._etcd.get_vol_byname(src_vol_name)
+            if src_vol is None:
+                msg = 'source volume: %s does not exist' % src_vol_name
+                LOG.debug(msg)
+                response = json.dumps({u"Err": msg})
+                return response
+
+            if ('Opts' in contents and contents['Opts'] and
+                    'size' in contents['Opts']):
+                size = int(contents['Opts']['size'])
+            else:
+                size = src_vol['size']
+
+            if size < src_vol['size']:
+                msg = 'clone volume size %s is less than source ' \
+                      'volume size %s' % (size, src_vol['size'])
+                LOG.debug(msg)
+                response = json.dumps({u"Err": msg})
+                return response
+
+            clone_vol_id = str(uuid.uuid4())
+            # Create clone volume specification
+            clone_vol = volume.createvol(clone_name, clone_vol_id, size,
+                                         src_vol['provisioning'],
+                                         src_vol['flash_cache'],
+                                         src_vol['compression'])
+            try:
+                self.hpeplugin_driver.create_cloned_volume(clone_vol, src_vol)
+
+                response = json.dumps({u"Err": ''})
+                # For now just track volume to uuid mapping internally
+                # TODO: Save volume name and uuid mapping in etcd as well
+                # This will make get_vol_byname more efficient
+                self._etcd.save_vol(clone_vol)
+                return response
+            except exception.HPEPluginEtcdException as ex:
+                # TODO: 3PAR clean up issue over here - clone got created
+                # in the backend but since it could not be saved in etcd db
+                # we are throwing an error saying operation failed.
+                # TODO: This needs to be fixed
+                response = json.dumps({u"Err": ex.message})
+                return response
+
+            except Exception as ex:
+                msg = (_('clone volume failed, error is: %s'),
+                       six.text_type(ex))
+                LOG.error(msg)
+                response = json.dumps({u"Err": six.text_type(ex)})
+                return response
+        except exception.HPEPluginEtcdException as ex:
+            # Imran: Returning good response even when exception is caught???
+            response = json.dumps({u"Err": ''})
+            return response
+        except Exception as ex:
+            msg = (_('unknown exception caught while cloning volume '
+                     '%(name)s - reason: %(reason)s',
+                     {'name': clone_name, 'reason': ex.message}))
+            LOG.error(msg)
+            response = json.dumps({u"Err": ''})
+            return response
+
+        finally:
+            # Release lock and return
+            # NOTE: if for some reason unlock fails, we'll lose this
+            # create exception.
+            # Expand lock code inline as function based lock causes
+            # unexpected behavior
+            if src_lock_acquired:
+                try:
+                    self._etcd.try_unlock_volname(src_vol_name)
+                except Exception as ex:
+                    LOG.error('volume: %(name)s Unlock Volume Failed',
+                              {'name': src_vol_name})
+                    # response = json.dumps({u"Err": six.text_type(ex)})
+                    # return response
+            if clone_lock_acquired:
+                try:
+                    self._etcd.try_unlock_volname(clone_name)
+                except Exception as ex:
+                    LOG.error('volume: %(name)s Unlock Volume Failed',
+                              {'name': clone_name})
+                    # response = json.dumps({u"Err": six.text_type(ex)})
+                    # return response
+
+    def volumedriver_create_snapshot(self, name, opts=None):
+        # Repeating the validation here in anticipation that when
+        # actual REST call for snapshot creation is added, this
+        # function will have minimal impact
+        contents = json.loads(name.content.getvalue())
+
+        LOG.info("creating snapshot:\n%s" % json.dumps(contents, indent=2))
+
+        if 'Name' not in contents:
+            msg = (_('create snapshot failed, error is: Name is required.'))
+            LOG.error(msg)
+            raise exception.HPEPluginCreateException(reason=msg)
+
+        src_vol_name = str(contents['Opts']['snapshotOf'])
+        snapshot_name = contents['Name']
+
+        # Verify valid Opts arguments.
+        valid_volume_create_opts = ['snapshotOf', 'expirationHours',
+                                    'retentionHours']
+        if 'Opts' in contents and contents['Opts']:
+            for key in contents['Opts']:
+                if key not in valid_volume_create_opts:
+                    msg = (_('create snapshot failed, error is: '
+                             '%(key)s is not a valid option. Valid options '
+                             'are: %(valid)s') %
+                           {'key': key,
+                            'valid': valid_volume_create_opts, })
+                    LOG.error(msg)
+                    return json.dumps({u"Err": six.text_type(msg)})
+
+        expiration_hrs = None
+        if 'Opts' in contents and contents['Opts'] and \
+                'expirationHours' in contents['Opts']:
+            expiration_hrs = int(contents['Opts']['expirationHours'])
+
+        retention_hrs = None
+        if 'Opts' in contents and contents['Opts'] and \
+                'retentionHours' in contents['Opts']:
+            retention_hrs = int(contents['Opts']['retentionHours'])
+
+        lock_acquired = False
+        try:
+            self._etcd.try_lock_volname(src_vol_name)
+
+            lock_acquired = True
+
+            # Check if volume is present in database
+            vol = self._etcd.get_vol_byname(src_vol_name)
+            if vol is None:
+                msg = 'source volume: %s does not exist' % src_vol_name
+                LOG.debug(msg)
+                response = json.dumps({u"Err": msg})
+                return response
+
+            snapshot_id = str(uuid.uuid4())
+            snapshot = {'id': snapshot_id,
+                        'display_name': snapshot_name,
+                        'volume_id': vol['id'],
+                        'volume_name': src_vol_name,
+                        'expirationHours': expiration_hrs,
+                        'retentionHours': retention_hrs,
+                        'display_description': 'snapshot of volume %s'
+                                               % src_vol_name}
+            try:
+                self.hpeplugin_driver.create_snapshot(snapshot)
+
+                response = json.dumps({u"Err": ''})
+                db_snapshot = {'name': snapshot_name,
+                               'id': snapshot_id,
+                               'parent_id': vol['id'],
+                               'expiration_hours': expiration_hrs,
+                               'retention_hours': retention_hrs}
+                vol['snapshots'].append(db_snapshot)
+                try:
+                    # For now just track volume to uuid mapping internally
+                    # TODO: Save volume name and uuid mapping in etcd as well
+                    # This will make get_vol_byname more efficient
+                    self._etcd.save_vol(vol)
+                    LOG.debug('snapshot: %(name)s was successfully saved '
+                              'to etcd', {'name': snapshot_name})
+                except Exception as ex:
+                    # TODO: 3PAR clean up issue over here - snapshot got
+                    # created in the backend but since it could not be saved
+                    # in ETCD db we are throwing an error saying operation
+                    # failed.
+                    msg = (_('save volume to etcd failed, error is: %s'),
+                           six.text_type(ex))
+                    LOG.error(msg)
+                    response = json.dumps({u"Err": six.text_type(ex)})
+                return response
+
+            except Exception as ex:
+                msg = (_('create snapshot failed, error is: %s'),
+                       six.text_type(ex))
+                LOG.error(msg)
+                return json.dumps({u"Err": six.text_type(ex)})
+
+        except Exception:
+            LOG.error('volume: %(name)s is locked',
+                      {'name': src_vol_name})
+            response = json.dumps({u"Err": ''})
+            return response
+        finally:
+            # Release lock and return
+            # NOTE: if for some reason unlock fails, we'll lose this
+            # create exception.
+            # Expand lock code inline as function based lock causes
+            # unexpected behavior
+            if lock_acquired:
+                try:
+                    self._etcd.try_unlock_volname(src_vol_name)
+                except Exception as ex:
+                    LOG.error('volume: %(name)s Unlock Volume Failed',
+                              {'name': src_vol_name})
+                    # response = json.dumps({u"Err": six.text_type(ex)})
+                    # return response
+
+    @app.route("/VolumeDriver.Mount", methods=["POST"])
+    def volumedriver_mount(self, name):
+        """
+        Mount the volume
+        Mount the volume
+
+        NOTE: If for any reason the mount request fails, Docker
+        will automatically call uMount. So, just make sure uMount
+        can handle partially completed Mount requests.
+
+        :param unicode name: The name of the volume.
+
+        :return: Result that includes the mountpoint.
+        """
+        LOG.debug('In volumedriver_mount')
+
+        # TODO: use persistent storage to lookup volume for deletion
+        contents = {}
+        contents = json.loads(name.content.getvalue())
+        volname = contents['Name']
+        vol = self._etcd.get_vol_byname(volname)
+        if vol is not None:
+            volid = vol['id']
+        else:
+            msg = (_LE('Volume mount name not found %s'), volname)
+            LOG.error(msg)
+            raise exception.HPEPluginMountException(reason=msg)
+
+        vol_mount = volume.DEFAULT_MOUNT_VOLUME
+        if ('Opts' in contents and contents['Opts'] and
+                'mount-volume' in contents['Opts']):
+            vol_mount = str(contents['Opts']['mount-volume'])
+
+        # Get connector info from OS Brick
+        # TODO: retrieve use_multipath and enforce_multipath from config file
+        root_helper = 'sudo'
+
+        connector_info = connector.get_connector_properties(
+            root_helper, self._my_ip, multipath=self.use_multipath,
+            enforce_multipath=self.enforce_multipath)
+
+        try:
+            # Call driver to initialize the connection
+            self.hpeplugin_driver.create_export(vol, connector_info)
+            connection_info = \
+                self.hpeplugin_driver.initialize_connection(
+                    vol, connector_info)
+            LOG.debug('connection_info: %(connection_info)s, '
+                      'was successfully retrieved',
+                      {'connection_info': json.dumps(connection_info)})
+        except Exception as ex:
+            msg = (_('connection info retrieval failed, error is: %s'),
+                   six.text_type(ex))
+            LOG.error(msg)
+            raise exception.HPEPluginMountException(reason=msg)
+
+        # Call OS Brick to connect volume
+        try:
+            device_info = self.connector.\
+                connect_volume(connection_info['data'])
+        except Exception as ex:
+            msg = (_('OS Brick connect volume failed, error is: %s'),
+                   six.text_type(ex))
+            LOG.error(msg)
+            raise exception.HPEPluginMountException(reason=msg)
+
+        # Make sure the path exists
+        path = FilePath(device_info['path']).realpath()
+        if path.exists is False:
+            msg = (_('path: %s,  does not exist'), path)
+            LOG.error(msg)
+            raise exception.HPEPluginMountException(reason=msg)
+
+        LOG.debug('path for volume: %(name)s, was successfully created: '
+                  '%(device)s realpath is: %(realpath)s',
+                  {'name': volname, 'device': device_info['path'],
+                   'realpath': path.path})
+
+        # Create filesystem on the new device
+        if fileutil.has_filesystem(path.path) is False:
+            fileutil.create_filesystem(path.path)
+            LOG.debug('filesystem successfully created on : %(path)s',
+                      {'path': path.path})
+
+        # Determine if we need to mount the volume
+        if vol_mount == volume.DEFAULT_MOUNT_VOLUME:
+            # mkdir for mounting the filesystem
+            mount_dir = fileutil.mkdir_for_mounting(device_info['path'])
+            LOG.debug('Directory: %(mount_dir)s, '
+                      'successfully created to mount: '
+                      '%(mount)s',
+                      {'mount_dir': mount_dir, 'mount': device_info['path']})
+
+            # mount the directory
+            fileutil.mount_dir(path.path, mount_dir)
+            LOG.debug('Device: %(path) successfully mounted on %(mount)s',
+                      {'path': path.path, 'mount': mount_dir})
+
+            # TODO: find out how to invoke mkfs so that it creates the
+            # filesystem without the lost+found directory
+            # KLUDGE!!!!!
+            lostfound = mount_dir + '/lost+found'
+            lfdir = FilePath(lostfound)
+            if lfdir.exists and fileutil.remove_dir(lostfound):
+                LOG.debug('Successfully removed : '
+                          '%(lost)s from mount: %(mount)s',
+                          {'lost': lostfound, 'mount': mount_dir})
+        else:
+            mount_dir = ''
+
+        path_info = {}
+        path_info['name'] = volname
+        path_info['path'] = path.path
+        path_info['device_info'] = device_info
+        path_info['connection_info'] = connection_info
+        path_info['mount_dir'] = mount_dir
+
+        self._etcd.update_vol(volid, 'path_info', json.dumps(path_info))
+
+        response = json.dumps({u"Err": '', u"Name": volname,
+                               u"Mountpoint": mount_dir,
+                               u"Devicename": path.path})
+        return response
+
+    @app.route("/VolumeDriver.Path", methods=["POST"])
+    def volumedriver_path(self, name):
+        """
+        Return the path of a locally mounted volume if possible.
+
+        :param unicode name: The name of the volume.
+
+        :return: Result indicating success.
+        """
+        contents = json.loads(name.content.getvalue())
+        volname = contents['Name']
+        volinfo = self._etcd.get_vol_byname(volname)
+        if volinfo is None:
+            msg = (_LE('Volume Path: Volume name not found %s'), volname)
+            LOG.warning(msg)
+            response = json.dumps({u"Err": "No Mount Point",
+                                   u"Mountpoint": ""})
+            return response
+
+        path_name = ''
+        path_info = self._etcd.get_vol_path_info(volname)
+
+        if path_info is not None:
+            path_name = path_info['mount_dir']
+
+        response = json.dumps({u"Err": '', u"Mountpoint": path_name})
+        return response
+
+    @app.route("/VolumeDriver.Get", methods=["POST"])
+    def volumedriver_get(self, name):
+        """
+        Return volume information.
+
+        :param unicode name: The name of the volume.
+
+        :return: Result indicating success.
+        """
+        contents = json.loads(name.content.getvalue())
+        volname = contents['Name']
+        tokens = volname.split('/')
+        token_cnt = len(tokens)
+
+        if token_cnt > 2:
+            msg = (_LE("invalid volume or snapshot name %s"
+                       % volname))
+            LOG.error(msg)
+            response = json.dumps({u"Err": msg})
+            return response
+
+        volname = tokens[0]
+        snapname = None
+        if token_cnt == 2:
+            snapname = tokens[1]
+
+        volinfo = self._etcd.get_vol_byname(volname)
+        err = ''
+        if volinfo is None:
+            msg = (_LE('Volume Get: Volume name not found %s'), volname)
+            LOG.warning(msg)
+            response = json.dumps({u"Err": ""})
+            return response
+
+        path_info = self._etcd.get_vol_path_info(volname)
+        if path_info is not None:
+            mountdir = path_info['mount_dir']
+            devicename = path_info['path']
+        else:
+            mountdir = ''
+            devicename = ''
+
+        # use volinfo as volname could be partial match
+        volume = {'Name': contents['Name'],
+                  'Mountpoint': mountdir,
+                  'Devicename': devicename,
+                  'Size': volinfo['size']}
+        if snapname:
+            snapshot, idx = self._get_snapshot_by_name(volinfo['snapshots'],
+                                                       snapname)
+            settings = {"Settings": {
+                'expirationHours': snapshot['expiration_hours'],
+                'retentionHours': snapshot['retention_hours']}}
+            volume['Status'] = settings
+        else:
+            snapshots = volinfo.get('snapshots', None)
+            if snapshots:
+                ss_list_to_show = []
+                for s in snapshots:
+                    snapshot = {'Name': s['name'],
+                                'ParentName': volname}
+                    ss_list_to_show.append(snapshot)
+                volume['Status'] = {'Snapshots': ss_list_to_show}
+            else:
+                volume['Status'] = {}
+
+        response = json.dumps({u"Err": err, u"Volume": volume})
+        LOG.debug("Get volume/snapshot: \n%s" % str(response))
+        return response
+
+    @app.route("/VolumeDriver.List", methods=["POST"])
+    def volumedriver_list(self, body):
+        """
+        Return a list of all volumes.
+
+        :param unicode name: The name of the volume.
+
+        :return: Result indicating success.
+        """
+        volumes = self._etcd.get_all_vols()
+
+        if volumes is None:
+            response = json.dumps({u"Err": ''})
+            return response
+
+        volumelist = []
+        for volinfo in volumes.children:
+            if volinfo.key != util.VOLUMEROOT:
+                path_info = self._etcd.get_path_info_from_vol(volinfo.value)
+                if path_info is not None and 'mount_dir' in path_info:
+                    mountdir = path_info['mount_dir']
+                    devicename = path_info['path']
+                else:
+                    mountdir = ''
+                    devicename = ''
+                info = json.loads(volinfo.value)
+                volume = {'Name': info['display_name'],
+                          'Devicename': devicename,
+                          'size': info['size'],
+                          'Mountpoint': mountdir,
+                          'Status': {}}
+                volumelist.append(volume)
+
+        response = json.dumps({u"Err": '', u"Volumes": volumelist})
+        return response
+
+    def revert_to_snapshot(self, name, opts=None):
+        
+        contents = json.loads(name.content.getvalue())
+        if 'Name' not in contents:
+            msg = (_('revert snapshot failed, error is : Name is required'))
+            LOG.errpr(msg)
+            raise exception.HPEPluginCreateException(reason=msg)
+        snapname = contents['Name']
+        volumename = str(contents['Opts']['promote'])
+        lock_aquired = False
+        try:
+            self._etcd.try_lock_volname(volumename)
+            lock_aquired = True
+
+            volume = self._etcd.get_vol_byname(volumename)
+            if volume is None:
+                msg = (_LE('Volume: %s does not exist' % volumename))
+                LOG.info(msg)
+                response = json.dumps({u"Err": msg})
+                return response
+
+            snapshots = volume['snapshots']
+            LOG.info("Getting snapshot by name: %s" % snapname)
+            snapshot, idx = self._get_snapshot_by_name(snapshots, snapname)
+            if snapshot:
+                try:
+                    LOG.info("Found snapshot by name %s" % snapname)
+                    self.hpeplugin_driver.revert_snap_to_vol(volume, snapshot)
+                    response = json.dumps({u"Err": ''})
+                    return response
+                except Exception as ex:
+                    msg = (_('revert snapshot failed, error is: %s'),
+                           six.text_type(ex))
+                    LOG.error(msg)
+                    return json.dumps({u"Err": six.text_type(ex)})
+            else:
+                msg = (_LE('snapshot: %s does not exist!' % snapname))
+                LOG.info(msg)
+                response = json.dumps({u"Err": msg})
+                return response
+        except Exception:
+            LOG.info('volume: %(name)s is locked',
+                     {'name': volumename})
+            response = json.dumps({u"Err": ''})
+            return response
+        finally:
+            if lock_aquired:
+                try:
+                    self._etcd.try_unlock_volname(volumename)
+                except Exception:
+                    LOG.error('volume: %(name)s unlock volume Failed',
+                              {'name': volumename})