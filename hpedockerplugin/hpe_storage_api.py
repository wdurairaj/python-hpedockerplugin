# (c) Copyright [2016] Hewlett Packard Enterprise Development LP
#
#    Licensed under the Apache License, Version 2.0 (the "License");
#    you may not use this file except in compliance with the License.
#    You may obtain a copy of the License at
#
#        http://www.apache.org/licenses/LICENSE-2.0
#
#    Unless required by applicable law or agreed to in writing, software
#    distributed under the License is distributed on an "AS IS" BASIS,
#    WITHOUT WARRANTIES OR CONDITIONS OF ANY KIND, either express or implied.
#    See the License for the specific language governing permissions and
#    limitations under the License.

"""
An HTTP API implementing the Docker Volumes Plugin API.

See https://github.com/docker/docker/tree/master/docs/extend for details.
"""
import json
import six
import re

from oslo_log import log as logging
from config import setupcfg

import hpedockerplugin.exception as exception
from hpedockerplugin.i18n import _, _LE, _LI
from klein import Klein
from hpedockerplugin.hpe import volume

import hpedockerplugin.backend_orchestrator as orchestrator

LOG = logging.getLogger(__name__)

DEFAULT_BACKEND_NAME = "DEFAULT"


class VolumePlugin(object):
    """
    An implementation of the Docker Volumes Plugin API.

    """
    app = Klein()

    def __init__(self, reactor, hpepluginconfig):
        """
        :param IReactorTime reactor: Reactor time interface implementation.
        :param Ihpepluginconfig : hpedefaultconfig configuration
        """
        LOG.info(_LI('Initialize Volume Plugin'))

        self._reactor = reactor
        self.conf = setupcfg.CONF

        # TODO: make device_scan_attempts configurable
        # see nova/virt/libvirt/volume/iscsi.py
        self.orchestrator = orchestrator.Orchestrator(hpepluginconfig)

    def disconnect_volume_callback(self, connector_info):
        LOG.info(_LI('In disconnect_volume_callback: connector info is %s'),
                 json.dumps(connector_info))

    def disconnect_volume_error_callback(self, connector_info):
        LOG.info(_LI('In disconnect_volume_error_callback: '
                     'connector info is %s'), json.dumps(connector_info))

    @app.route("/Plugin.Activate", methods=["POST"])
    def plugin_activate(self, ignore_body=True):
        """
        Return which Docker plugin APIs this object supports.
        """
        LOG.info(_LI('In Plugin Activate'))
        return json.dumps({u"Implements": [u"VolumeDriver"]})

    @app.route("/VolumeDriver.Remove", methods=["POST"])
    def volumedriver_remove(self, name):
        """
        Remove a Docker volume.

        :param unicode name: The name of the volume.

        :return: Result indicating success.
        """
        contents = json.loads(name.content.getvalue())
        volname = contents['Name']

        return self.orchestrator.volumedriver_remove(volname)

    @app.route("/VolumeDriver.Unmount", methods=["POST"])
    def volumedriver_unmount(self, name):
        """
        The Docker container is no longer using the given volume,
        so unmount it.
        NOTE: Since Docker will automatically call Unmount if the Mount
        fails, make sure we properly handle partially completed Mounts.

        :param unicode name: The name of the volume.
        :return: Result indicating success.
        """
        LOG.info(_LI('In volumedriver_unmount'))
        contents = json.loads(name.content.getvalue())
        volname = contents['Name']

        vol_mount = volume.DEFAULT_MOUNT_VOLUME
        if ('Opts' in contents and contents['Opts'] and
                'mount-volume' in contents['Opts']):
            vol_mount = str(contents['Opts']['mount-volume'])

        mount_id = contents['ID']
        return self.orchestrator.volumedriver_unmount(volname,
                                                      vol_mount, mount_id)

    @app.route("/VolumeDriver.Create", methods=["POST"])
    def volumedriver_create(self, name, opts=None):
        """
        Create a volume with the given name.

        :param unicode name: The name of the volume.
        :param dict opts: Options passed from Docker for the volume
            at creation. ``None`` if not supplied in the request body.
            Currently ignored. ``Opts`` is a parameter introduced in the
            v2 plugins API introduced in Docker 1.9, it is not supplied
            in earlier Docker versions.

        :return: Result indicating success.
        """
        contents = json.loads(name.content.getvalue())
        if 'Name' not in contents:
            msg = (_('create volume failed, error is: Name is required.'))
            LOG.error(msg)
            raise exception.HPEPluginCreateException(reason=msg)
        volname = contents['Name']

        is_valid_name = re.match("^[A-Za-z0-9]+[A-Za-z0-9_-]+$", volname)
        if not is_valid_name:
            msg = 'Invalid volume name: %s is passed.' % volname
            LOG.debug(msg)
            response = json.dumps({u"Err": msg})
            return response

        vol_size = volume.DEFAULT_SIZE
        vol_prov = volume.DEFAULT_PROV
        vol_flash = volume.DEFAULT_FLASH_CACHE
        vol_qos = volume.DEFAULT_QOS
        compression_val = volume.DEFAULT_COMPRESSION_VAL
        valid_compression_opts = ['true', 'false']
        mount_conflict_delay = volume.DEFAULT_MOUNT_CONFLICT_DELAY
        rcg_name = None

<<<<<<< HEAD
        if 'Opts' in contents and contents['Opts']:
=======
        current_backend = DEFAULT_BACKEND_NAME
        if ('Opts' in contents and contents['Opts']):
>>>>>>> d75a9109
            # Verify valid Opts arguments.
            valid_compression_opts = ['true', 'false']
            valid_volume_create_opts = ['mount-volume', 'compression',
                                        'size', 'provisioning', 'flash-cache',
                                        'cloneOf', 'virtualCopyOf',
                                        'expirationHours', 'retentionHours',
                                        'qos-name', 'mountConflictDelay',
<<<<<<< HEAD
                                        'help', 'importVol',
                                        'replicationGroup']
=======
                                        'help', 'importVol', 'scheduleName',
                                        'scheduleFrequency', 'snapshotPrefix',
                                        'expHrs', 'retHrs', 'backend']
>>>>>>> d75a9109
            for key in contents['Opts']:
                if key not in valid_volume_create_opts:
                    msg = (_('create volume/snapshot/clone failed, error is: '
                             '%(key)s is not a valid option. Valid options '
                             'are: %(valid)s') %
                           {'key': key,
                            'valid': valid_volume_create_opts, })
                    LOG.error(msg)
                    return json.dumps({u"Err": six.text_type(msg)})

            # mutually exclusive options check
            mutually_exclusive_list = ['virtualCopyOf', 'cloneOf', 'qos-name',
                                       'replicationGroup']
            input_list = list(contents['Opts'].keys())
            if (len(list(set(input_list) &
                         set(mutually_exclusive_list))) >= 2):
                msg = (_('%(exclusive)s cannot be specified at the same '
                         'time') % {'exclusive': mutually_exclusive_list, })
                LOG.error(msg)
                return json.dumps({u"Err": six.text_type(msg)})

            if 'importVol' in input_list:
                if not len(input_list) == 1:
                    msg = (_('%(input_list)s cannot be specified at the same '
                             'time') % {'input_list': input_list, })
                    LOG.error(msg)
                    return json.dumps({u"Err": six.text_type(msg)})

                existing_ref = str(contents['Opts']['importVol'])
                return self.orchestrator.manage_existing(volname,
                                                         existing_ref)

            if 'help' in contents['Opts']:
                create_help_path = "./config/create_help.txt"
                create_help_file = open(create_help_path, "r")
                create_help_content = create_help_file.read()
                create_help_file.close()
                LOG.error(create_help_content)
                return json.dumps({u"Err": create_help_content})

            # Populating the values
            if ('size' in contents['Opts'] and
                    contents['Opts']['size'] != ""):
                vol_size = int(contents['Opts']['size'])

            if ('provisioning' in contents['Opts'] and
                    contents['Opts']['provisioning'] != ""):
                vol_prov = str(contents['Opts']['provisioning'])

            if ('compression' in contents['Opts'] and
                    contents['Opts']['compression'] != ""):
                compression_val = str(contents['Opts']['compression'])
                if compression_val is not None:
                    if compression_val.lower() not in valid_compression_opts:
                        msg = \
                            _('create volume failed, error is:'
                              'passed compression parameter'
                              ' do not have a valid value. '
                              ' Valid vaues are: %(valid)s') % {
                                'valid': valid_compression_opts}
                        LOG.error(msg)
                        return json.dumps({u'Err': six.text_type(msg)})

            if ('flash-cache' in contents['Opts'] and
                    contents['Opts']['flash-cache'] != ""):
                vol_flash = str(contents['Opts']['flash-cache'])

            if ('qos-name' in contents['Opts'] and
                    contents['Opts']['qos-name'] != ""):
                vol_qos = str(contents['Opts']['qos-name'])

            if ('mountConflictDelay' in contents['Opts'] and
                    contents['Opts']['mountConflictDelay'] != ""):
                mount_conflict_delay_str = str(contents['Opts']
                                               ['mountConflictDelay'])
                try:
                    mount_conflict_delay = int(mount_conflict_delay_str)
                except ValueError as ex:
                    return json.dumps({'Err': "Invalid value '%s' specified "
                                              "for mountConflictDelay. Please"
                                              "specify an integer value." %
                                              mount_conflict_delay_str})
            if ('backend' in contents['Opts'] and
                    contents['Opts']['backend'] != ""):
                current_backend = str(contents['Opts']['backend'])

            if 'virtualCopyOf' in contents['Opts']:
                return self.volumedriver_create_snapshot(name,
                                                         mount_conflict_delay,
                                                         opts)
            elif 'cloneOf' in contents['Opts']:
                return self.volumedriver_clone_volume(name, opts)

<<<<<<< HEAD
        rcg_name = contents['Opts'].get('replicationGroup', None)

        return self._manager.create_volume(volname, vol_size,
                                           vol_prov, vol_flash,
                                           compression_val, vol_qos,
                                           mount_conflict_delay, rcg_name)
=======
        return self.orchestrator.volumedriver_create(volname, vol_size,
                                                     vol_prov,
                                                     vol_flash,
                                                     compression_val,
                                                     vol_qos,
                                                     mount_conflict_delay,
                                                     current_backend)

    def _check_schedule_frequency(self, schedFrequency):
        freq_sched = schedFrequency
        sched_list = freq_sched.split(' ')
        if len(sched_list) != 5:
            msg = (_('create schedule failed, error is:'
                     ' Improper string passed.'))
            LOG.error(msg)
            raise exception.HPEPluginCreateException(reason=msg)
>>>>>>> d75a9109

    def volumedriver_clone_volume(self, name, opts=None):
        # Repeating the validation here in anticipation that when
        # actual REST call for clone is added, this
        # function will have minimal impact
        contents = json.loads(name.content.getvalue())
        if 'Name' not in contents:
            msg = (_('clone volume failed, error is: Name is required.'))
            LOG.error(msg)
            raise exception.HPEPluginCreateException(reason=msg)

        size = None
        if ('Opts' in contents and contents['Opts'] and
                'size' in contents['Opts']):
            size = int(contents['Opts']['size'])

        src_vol_name = str(contents['Opts']['cloneOf'])
        clone_name = contents['Name']
        return self.orchestrator.clone_volume(src_vol_name, clone_name, size)

    def volumedriver_create_snapshot(self, name, mount_conflict_delay,
                                     opts=None):
        # Repeating the validation here in anticipation that when
        # actual REST call for snapshot creation is added, this
        # function will have minimal impact
        contents = json.loads(name.content.getvalue())

        LOG.info("creating snapshot:\n%s" % json.dumps(contents, indent=2))

        if 'Name' not in contents:
            msg = (_('create snapshot failed, error is: Name is required.'))
            LOG.error(msg)
            raise exception.HPEPluginCreateException(reason=msg)

        src_vol_name = str(contents['Opts']['virtualCopyOf'])
        snapshot_name = contents['Name']

        has_schedule = False
        expiration_hrs = None
        schedFrequency = None
        schedName = None
        snapPrefix = None
        exphrs = None
        rethrs = None

        if 'Opts' in contents and contents['Opts'] and \
                'scheduleName' in contents['Opts']:
            has_schedule = True

        if 'Opts' in contents and contents['Opts'] and \
                'expirationHours' in contents['Opts']:
            expiration_hrs = int(contents['Opts']['expirationHours'])
            if has_schedule:
                msg = ('create schedule failed, error is: setting '
                       'expiration_hours for docker snapshot is not'
                       ' allowed while creating a schedule.')
                LOG.error(msg)
                response = json.dumps({'Err': msg})
                return response

        retention_hrs = None
        if 'Opts' in contents and contents['Opts'] and \
                'retentionHours' in contents['Opts']:
            retention_hrs = int(contents['Opts']['retentionHours'])

        if has_schedule:
            if 'scheduleFrequency' not in contents['Opts']:
                msg = ('create schedule failed, error is: user  '
                       'has not passed scheduleFrequency to create'
                       ' snapshot schedule.')
                LOG.error(msg)
                response = json.dumps({'Err': msg})
                return response
            else:
                schedFrequency = str(contents['Opts']['scheduleFrequency'])
                if 'expHrs' in contents['Opts']:
                    exphrs = int(contents['Opts']['expHrs'])
                if 'retHrs' in contents['Opts']:
                    rethrs = int(contents['Opts']['retHrs'])
                    if exphrs is not None:
                        if rethrs > exphrs:
                            msg = ('create schedule failed, error is: '
                                   'expiration hours cannot be greater than '
                                   'retention hours')
                            LOG.error(msg)
                            response = json.dumps({'Err': msg})
                            return response

                if 'scheduleName' not in contents['Opts'] or \
                        'snapshotPrefix' not in contents['Opts']:
                    msg = ('Please make sure that valid schedule name is '
                           'passed or please provide a 3 letter prefix for '
                           'this schedule ')
                    LOG.error(msg)
                    response = json.dumps({'Err': msg})
                    return response
                schedName = str(contents['Opts']['scheduleName'])
                snapPrefix = str(contents['Opts']['snapshotPrefix'])
            try:
                self._check_schedule_frequency(schedFrequency)
            except Exception as ex:
                msg = (_('Invalid schedule string is passed: %s ')
                       % six.text_type(ex))
                LOG.error(msg)
                return json.dumps({u"Err": six.text_type(msg)})

        return self.orchestrator.create_snapshot(src_vol_name, schedName,
                                                 snapshot_name, snapPrefix,
                                                 expiration_hrs, exphrs,
                                                 retention_hrs, rethrs,
                                                 mount_conflict_delay,
                                                 has_schedule,
                                                 schedFrequency)

    @app.route("/VolumeDriver.Mount", methods=["POST"])
    def volumedriver_mount(self, name):
        """
        Mount the volume
        Mount the volume

        NOTE: If for any reason the mount request fails, Docker
        will automatically call uMount. So, just make sure uMount
        can handle partially completed Mount requests.

        :param unicode name: The name of the volume.

        :return: Result that includes the mountpoint.
        """
        LOG.debug('In volumedriver_mount')

        # TODO: use persistent storage to lookup volume for deletion
        contents = json.loads(name.content.getvalue())
        volname = contents['Name']

        vol_mount = volume.DEFAULT_MOUNT_VOLUME
        if ('Opts' in contents and contents['Opts'] and
                'mount-volume' in contents['Opts']):
            vol_mount = str(contents['Opts']['mount-volume'])

        mount_id = contents['ID']

        return self.orchestrator.mount_volume(volname, vol_mount, mount_id)

    @app.route("/VolumeDriver.Path", methods=["POST"])
    def volumedriver_path(self, name):
        """
        Return the path of a locally mounted volume if possible.

        :param unicode name: The name of the volume.

        :return: Result indicating success.
        """
        contents = json.loads(name.content.getvalue())
        volname = contents['Name']

        return self.orchestrator.get_path(volname)

    @app.route("/VolumeDriver.Capabilities", methods=["POST"])
    def volumedriver_getCapabilities(self, body):
        capability = {"Capabilities": {"Scope": "global"}}
        response = json.dumps(capability)
        return response

    @app.route("/VolumeDriver.Get", methods=["POST"])
    def volumedriver_get(self, name):
        """
        Return volume information.

        :param unicode name: The name of the volume.

        :return: Result indicating success.
        """
        contents = json.loads(name.content.getvalue())
        qualified_name = contents['Name']
        tokens = qualified_name.split('/')
        token_cnt = len(tokens)

        if token_cnt > 2:
            msg = (_LE("invalid volume or snapshot name %s"
                       % qualified_name))
            LOG.error(msg)
            response = json.dumps({u"Err": msg})
            return response

        volname = tokens[0]
        snapname = None
        if token_cnt == 2:
            snapname = tokens[1]

        return self.orchestrator.get_volume_snap_details(volname, snapname,
                                                         qualified_name)

    @app.route("/VolumeDriver.List", methods=["POST"])
    def volumedriver_list(self, body):
        """
        Return a list of all volumes.

        :param unicode name: The name of the volume.

        :return: Result indicating success.
        """
        return self.orchestrator.volumedriver_list()<|MERGE_RESOLUTION|>--- conflicted
+++ resolved
@@ -148,12 +148,8 @@
         mount_conflict_delay = volume.DEFAULT_MOUNT_CONFLICT_DELAY
         rcg_name = None
 
-<<<<<<< HEAD
+        current_backend = DEFAULT_BACKEND_NAME
         if 'Opts' in contents and contents['Opts']:
-=======
-        current_backend = DEFAULT_BACKEND_NAME
-        if ('Opts' in contents and contents['Opts']):
->>>>>>> d75a9109
             # Verify valid Opts arguments.
             valid_compression_opts = ['true', 'false']
             valid_volume_create_opts = ['mount-volume', 'compression',
@@ -161,14 +157,10 @@
                                         'cloneOf', 'virtualCopyOf',
                                         'expirationHours', 'retentionHours',
                                         'qos-name', 'mountConflictDelay',
-<<<<<<< HEAD
-                                        'help', 'importVol',
-                                        'replicationGroup']
-=======
                                         'help', 'importVol', 'scheduleName',
                                         'scheduleFrequency', 'snapshotPrefix',
-                                        'expHrs', 'retHrs', 'backend']
->>>>>>> d75a9109
+                                        'expHrs', 'retHrs', 'backend',
+                                        'replicationGroup']
             for key in contents['Opts']:
                 if key not in valid_volume_create_opts:
                     msg = (_('create volume/snapshot/clone failed, error is: '
@@ -262,21 +254,15 @@
             elif 'cloneOf' in contents['Opts']:
                 return self.volumedriver_clone_volume(name, opts)
 
-<<<<<<< HEAD
         rcg_name = contents['Opts'].get('replicationGroup', None)
-
-        return self._manager.create_volume(volname, vol_size,
-                                           vol_prov, vol_flash,
-                                           compression_val, vol_qos,
-                                           mount_conflict_delay, rcg_name)
-=======
         return self.orchestrator.volumedriver_create(volname, vol_size,
                                                      vol_prov,
                                                      vol_flash,
                                                      compression_val,
                                                      vol_qos,
                                                      mount_conflict_delay,
-                                                     current_backend)
+                                                     current_backend,
+                                                     rcg_name)
 
     def _check_schedule_frequency(self, schedFrequency):
         freq_sched = schedFrequency
@@ -286,7 +272,6 @@
                      ' Improper string passed.'))
             LOG.error(msg)
             raise exception.HPEPluginCreateException(reason=msg)
->>>>>>> d75a9109
 
     def volumedriver_clone_volume(self, name, opts=None):
         # Repeating the validation here in anticipation that when
