--- conflicted
+++ resolved
@@ -146,12 +146,9 @@
         compression_val = volume.DEFAULT_COMPRESSION_VAL
         valid_compression_opts = ['true', 'false']
         mount_conflict_delay = volume.DEFAULT_MOUNT_CONFLICT_DELAY
-<<<<<<< HEAD
-        rcg_name = None
-=======
         cpg = None
         snap_cpg = None
->>>>>>> 924d463a
+        rcg_name = None
 
         current_backend = DEFAULT_BACKEND_NAME
         if 'Opts' in contents and contents['Opts']:
@@ -266,9 +263,6 @@
                                               "specify an integer value." %
                                               mount_conflict_delay_str})
 
-<<<<<<< HEAD
-            if 'virtualCopyOf' in contents['Opts']:
-=======
             if ('virtualCopyOf' in contents['Opts']):
                 if (('cpg' in contents['Opts'] and
                      contents['Opts']['cpg'] is not None) or
@@ -280,7 +274,6 @@
                     LOG.error(msg)
                     response = json.dumps({u"Err": msg})
                     return response
->>>>>>> 924d463a
                 return self.volumedriver_create_snapshot(name,
                                                          mount_conflict_delay,
                                                          opts)
@@ -294,13 +287,9 @@
                                                      compression_val,
                                                      vol_qos,
                                                      mount_conflict_delay,
-<<<<<<< HEAD
+                                                     cpg, snap_cpg,
                                                      current_backend,
                                                      rcg_name)
-=======
-                                                     cpg, snap_cpg,
-                                                     current_backend)
->>>>>>> 924d463a
 
     def _check_schedule_frequency(self, schedFrequency):
         freq_sched = schedFrequency
