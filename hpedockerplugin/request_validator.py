import re
from collections import OrderedDict

from oslo_log import log as logging

import hpedockerplugin.exception as exception

LOG = logging.getLogger(__name__)


class RequestValidator(object):

    def __init__(self, backend_configs):
        self._backend_configs = backend_configs

    def validate_request(self, contents):
        self._validate_name(contents['Name'])

        operations_map = OrderedDict()
        operations_map['virtualCopyOf,scheduleName'] = \
            self._validate_snapshot_schedule_opts
        operations_map['virtualCopyOf,scheduleFrequency'] = \
            self._validate_snapshot_schedule_opts
        operations_map['virtualCopyOf,snaphotPrefix'] = \
            self._validate_snapshot_schedule_opts
        operations_map['virtualCopyOf'] = \
            self._validate_snapshot_opts
        operations_map['cloneOf'] = \
            self._validate_clone_opts
        operations_map['importVol'] = \
            self._validate_import_vol_opts
        operations_map['replicationGroup'] = \
            self._validate_rcg_opts
        operations_map['help'] = self._validate_help_opt

        if 'Opts' in contents and contents['Opts']:
            self._validate_mutually_exclusive_ops(contents)

            validated = False
            for op_name, validator in operations_map.items():
                op_name = op_name.split(',')
                found = not (set(op_name) - set(contents['Opts'].keys()))
                if found:
                    validator(contents)
                    validated = True
                    break

            # Validate regular volume options
            if not validated:
                self._validate_create_volume_opts(contents)

    @staticmethod
    def _validate_mutually_exclusive_ops(contents):
        mutually_exclusive_ops = ['virtualCopyOf', 'cloneOf', 'importVol',
                                  'replicationGroup']
        if 'Opts' in contents and contents['Opts']:
            received_opts = contents.get('Opts').keys()
            diff = set(mutually_exclusive_ops) - set(received_opts)
            if len(diff) < len(mutually_exclusive_ops) - 1:
                mutually_exclusive_ops.sort()
                msg = "Operations %s are mutually exclusive and cannot be " \
                      "specified together. Please check help for usage." % \
                      mutually_exclusive_ops
                raise exception.InvalidInput(reason=msg)

    @staticmethod
    def _validate_opts(operation, contents, valid_opts, mandatory_opts=None):
        if 'Opts' in contents and contents['Opts']:
            received_opts = contents.get('Opts').keys()

            if mandatory_opts:
                diff = set(mandatory_opts) - set(received_opts)
                if diff:
                    # Print options in sorted manner
                    mandatory_opts.sort()
                    msg = "One or more mandatory options %s are missing " \
                          "for operation %s" % (mandatory_opts, operation)
                    raise exception.InvalidInput(reason=msg)

            diff = set(received_opts) - set(valid_opts)
            if diff:
                diff = list(diff)
                diff.sort()
                msg = "Invalid option(s) %s specified for operation %s. " \
                      "Please check help for usage." % \
                      (diff, operation)
                raise exception.InvalidInput(reason=msg)

    def _validate_create_volume_opts(self, contents):
        valid_opts = ['compression', 'size', 'provisioning',
                      'flash-cache', 'qos-name', 'fsOwner',
                      'fsMode', 'mountConflictDelay', 'cpg',
                      'snapcpg', 'backend', 'manager']
        self._validate_opts("create volume", contents, valid_opts)

    def _validate_clone_opts(self, contents):
        valid_opts = ['cloneOf', 'size', 'cpg', 'snapcpg',
                      'mountConflictDelay', 'manager']
        self._validate_opts("clone volume", contents, valid_opts)

    def _validate_snapshot_opts(self, contents):
        valid_opts = ['virtualCopyOf', 'retentionHours', 'expirationHours',
<<<<<<< HEAD
                      'mountConflictDelay', 'size']
=======
                      'mountConflictDelay', 'size', 'manager']
>>>>>>> 2b7af1fa
        self._validate_opts("create snapshot", contents, valid_opts)

    def _validate_snapshot_schedule_opts(self, contents):
        valid_opts = ['virtualCopyOf', 'scheduleFrequency', 'scheduleName',
                      'snapshotPrefix', 'expHrs', 'retHrs',
<<<<<<< HEAD
                      'mountConflictDelay', 'size']
=======
                      'mountConflictDelay', 'size', 'manager']
>>>>>>> 2b7af1fa
        mandatory_opts = ['scheduleName', 'snapshotPrefix',
                          'scheduleFrequency']
        self._validate_opts("create snapshot schedule", contents,
                            valid_opts, mandatory_opts)

    def _validate_import_vol_opts(self, contents):
        valid_opts = ['importVol', 'backend', 'mountConflictDelay',
                      'manager']
        self._validate_opts("import volume", contents, valid_opts)

        # Replication enabled backend cannot be used for volume import
        if 'Opts' in contents and contents['Opts']:
            backend_name = contents['Opts'].get('backend', None)
            if not backend_name:
                backend_name = 'DEFAULT'
            try:
                self._backend_configs[backend_name]
            except KeyError:
                backend_names = list(self._backend_configs.keys())
                backend_names.sort()
                msg = "ERROR: Backend '%s' doesn't exist. Available " \
                      "backends are %s. Please use " \
                      "a valid backend name and retry." % \
                      (backend_name, backend_names)
                raise exception.InvalidInput(reason=msg)

    def _validate_rcg_opts(self, contents):
        valid_opts = ['replicationGroup', 'size', 'provisioning',
                      'backend', 'mountConflictDelay', 'compression',
                      'manager']
        self._validate_opts('create replicated volume', contents, valid_opts)

    def _validate_help_opt(self, contents):
        valid_opts = ['help']
        self._validate_opts('display help', contents, valid_opts)

    @staticmethod
    def _validate_name(vol_name):
        is_valid_name = re.match("^[A-Za-z0-9]+[A-Za-z0-9_-]+$", vol_name)
        if not is_valid_name:
            msg = 'Invalid volume name: %s is passed.' % vol_name
            raise exception.InvalidInput(reason=msg)<|MERGE_RESOLUTION|>--- conflicted
+++ resolved
@@ -100,21 +100,13 @@
 
     def _validate_snapshot_opts(self, contents):
         valid_opts = ['virtualCopyOf', 'retentionHours', 'expirationHours',
-<<<<<<< HEAD
-                      'mountConflictDelay', 'size']
-=======
                       'mountConflictDelay', 'size', 'manager']
->>>>>>> 2b7af1fa
         self._validate_opts("create snapshot", contents, valid_opts)
 
     def _validate_snapshot_schedule_opts(self, contents):
         valid_opts = ['virtualCopyOf', 'scheduleFrequency', 'scheduleName',
                       'snapshotPrefix', 'expHrs', 'retHrs',
-<<<<<<< HEAD
-                      'mountConflictDelay', 'size']
-=======
                       'mountConflictDelay', 'size', 'manager']
->>>>>>> 2b7af1fa
         mandatory_opts = ['scheduleName', 'snapshotPrefix',
                           'scheduleFrequency']
         self._validate_opts("create snapshot schedule", contents,
