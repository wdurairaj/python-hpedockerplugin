import json
import string
import os
import six
import time
import uuid
from sh import chmod
from Crypto.Cipher import AES
import base64


import hpedockerplugin.etcdutil as util
from os_brick.initiator import connector
from oslo_log import log as logging
from oslo_utils import importutils
from oslo_utils import netutils
from oslo_utils import units
from twisted.python.filepath import FilePath

import hpedockerplugin.exception as exception
import hpedockerplugin.fileutil as fileutil
import math
import re
import datetime
from hpedockerplugin.hpe import volume
from hpedockerplugin.hpe import utils
from hpedockerplugin.i18n import _, _LE, _LI, _LW
import hpedockerplugin.synchronization as synchronization
from hpedockerplugin.hpe import hpe_3par_common as opts

LOG = logging.getLogger(__name__)


class VolumeManager(object):
    def __init__(self, hpepluginconfig, default_config):
        self._hpepluginconfig = hpepluginconfig
        self._hpepluginconfig.append_config_values(opts.hpe3par_opts)
        self._my_ip = netutils.get_my_ipv4()

        # Override the settings of use_multipath3, enforce_multipath
        # This will be a workaround until Issue #50 is fixed.
        msg = (_('Overriding the value of multipath flags to True'))
        LOG.info(msg)
        self._use_multipath = True
        self._enforce_multipath = True

        self._etcd = self._get_etcd_util(hpepluginconfig)
        hpepluginconfig.hpe3par_password = self._decrypt_password(
                                                      hpepluginconfig)
        self._initialize_driver(hpepluginconfig)
        self._connector = self._get_connector(hpepluginconfig)
<<<<<<< HEAD
=======
        self._etcd = self._get_etcd_util(default_config)
>>>>>>> 084f8dd0

        # Volume fencing requirement
        self._node_id = self._get_node_id()

    def _initialize_driver(self, hpepluginconfig):
        hpeplugin_driver = hpepluginconfig.hpedockerplugin_driver
        self._hpeplugin_driver = \
            importutils.import_object(hpeplugin_driver, hpepluginconfig)

        if self._hpeplugin_driver is None:
            msg = (_('_hpeplugin_driver import driver failed'))
            LOG.error(msg)
            raise exception.HPEPluginNotInitializedException(reason=msg)

        try:
            self._hpeplugin_driver.do_setup(timeout=5)
            self._hpeplugin_driver.check_for_setup_error()
        except Exception as ex:
            msg = (_('_hpeplugin_driver do_setup failed, error is: %s'),
                   six.text_type(ex))
            LOG.error(msg)
            raise exception.HPEPluginNotInitializedException(reason=msg)

    def _get_connector(self, hpepluginconfig):
        protocol = 'ISCSI'
        if 'HPE3PARFCDriver' in hpepluginconfig.hpedockerplugin_driver:
            protocol = 'FIBRE_CHANNEL'

        root_helper = 'sudo'
        return connector.InitiatorConnector.factory(
            protocol, root_helper, use_multipath=self._use_multipath,
            device_scan_attempts=5, transport='default')

    @staticmethod
    def _get_node_id():
        # Save node-id if it doesn't exist
        node_id_file_path = '/etc/hpedockerplugin/.node_id'
        if not os.path.isfile(node_id_file_path):
            node_id = str(uuid.uuid4())
            with open(node_id_file_path, 'w') as node_id_file:
                node_id_file.write(node_id)
        else:
            with open(node_id_file_path, 'r') as node_id_file:
                node_id = node_id_file.readline()
        return node_id

    @staticmethod
    def _get_etcd_util(default_config):
        return util.EtcdUtil(
            default_config.host_etcd_ip_address,
            default_config.host_etcd_port_number,
            default_config.host_etcd_client_cert,
            default_config.host_etcd_client_key)

    @synchronization.synchronized('{volname}')
    def create_volume(self, volname, vol_size, vol_prov,
                      vol_flash, compression_val, vol_qos,
<<<<<<< HEAD
                      fs_owner, fs_mode,
                      mount_conflict_delay):
=======
                      mount_conflict_delay, current_backend):
>>>>>>> 084f8dd0
        LOG.info('In _volumedriver_create')

        # NOTE: Since Docker passes user supplied names and not a unique
        # uuid, we can't allow duplicate volume names to exist
        vol = self._etcd.get_vol_byname(volname)
        if vol is not None:
            return json.dumps({u"Err": ''})

        # if qos-name is given, check vvset is associated with qos or not
        if vol_qos is not None:
            try:
                self._hpeplugin_driver.get_qos_detail(vol_qos)
            except Exception as ex:
                msg = (_('Create volume failed because vvset is not present or'
                         'is not associated with qos: %s'), six.text_type(ex))
                LOG.exception(msg)
                return json.dumps({u"Err": six.text_type(ex)})

        undo_steps = []
        vol = volume.createvol(volname, vol_size, vol_prov,
                               vol_flash, compression_val, vol_qos,
                               mount_conflict_delay, False, False,
                               current_backend)
        try:
            self._create_volume(vol, undo_steps)
            self._apply_volume_specs(vol, undo_steps)

            # For now just track volume to uuid mapping internally
            # TODO: Save volume name and uuid mapping in etcd as well
            # This will make get_vol_byname more efficient
            vol['fsOwner'] = fs_owner
            vol['fsMode'] = fs_mode
            self._etcd.save_vol(vol)

        except Exception as ex:
            msg = (_('Create volume failed with error: %s'), six.text_type(ex))
            LOG.exception(msg)
            self._rollback(undo_steps)
            return json.dumps({u"Err": six.text_type(ex)})
        else:
            LOG.info('Volume: %(name)s was successfully saved to etcd',
                     {'name': volname})
            return json.dumps({u"Err": ''})

    def map_3par_volume_time_to_docker(self, vol, expiration=True):
        try:

            date_format = "%Y-%m-%d %H:%M:%S"
            if expiration:
                find_flag = "expirationTime8601"
            else:
                find_flag = "retentionTime8601"

            start_groups = re.search('(\d+\-\d+\-\d+)[A-z](\d+:\d+:\d+)',
                                     str(vol["creationTime8601"]))
            startdate = start_groups.group(1) + " " + start_groups.group(2)
            startt = datetime.datetime.strptime(startdate, date_format)

            end_groups = re.search('(\d+\-\d+\-\d+)[A-z](\d+:\d+:\d+)',
                                   str(vol[find_flag]))
            enddate = end_groups.group(1) + " " + end_groups.group(2)
            endd = datetime.datetime.strptime(enddate, date_format)

            diff = endd - startt
            diff_hour = diff.seconds / 3600
            return diff_hour

        except Exception as ex:
            msg = (_(
                'Failed to map expiration hours of 3par volume: %(vol)s error'
                ' is: %(ex)s'), {'vol': vol, 'ex': six.text_type(ex)})
            LOG.error(msg)
            raise exception.HPEPluginMapHourException(reason=msg)

    def map_3par_volume_size_to_docker(self, vol):
        try:
            return int(math.ceil(float(vol['sizeMiB']) / units.Ki))
        except Exception as ex:
            msg = (_('Failed to map size of 3par volume: %(vol)s, error is: '
                     '%(ex)s'), {'vol': vol, 'ex': six.text_type(ex)})
            LOG.error(msg)
            raise exception.HPEPluginMapSizeException(reason=msg)

    def map_3par_volume_prov_to_docker(self, vol):
        try:
            prov = volume.PROVISIONING.get(vol.get('provisioningType'))
            if not prov:
                return volume.DEFAULT_PROV
            return prov
        except Exception as ex:
            msg = (_(
                'Failed to map provisioning of 3par volume: %(vol)s, error'
                ' is: %(ex)s'), {'vol': vol, 'ex': six.text_type(ex)})
            LOG.error(msg)
            raise exception.HPEPluginMapProvisioningException(reason=msg)

    def map_3par_volume_compression_to_docker(self, vol):
        # no need to raise exception here, because compression in docker
        # environment can be either True or False
        if volume.COMPRESSION.get(vol.get('compressionState')):
            return True
        return volume.DEFAULT_COMPRESSION_VAL

    def manage_existing(self, volname, existing_ref):
        LOG.info('Managing a %(vol)s' % {'vol': existing_ref})

        # NOTE: Since Docker passes user supplied names and not a unique
        # uuid, we can't allow duplicate volume names to exist
        vol = self._etcd.get_vol_byname(volname)
        if vol is not None:
            return json.dumps({u"Err": ''})

        is_snap = False

        # Make sure the reference is not in use.
        if existing_ref.startswith('dcv-') or existing_ref.startswith('dcs-'):
            msg = (_('target: %s is already in-use') % existing_ref)
            LOG.error(msg)
            return json.dumps({u"Err": six.text_type(msg)})

        vol = volume.createvol(volname)
        parent_vol = ""
        try:
            # check target volume exists in 3par
            existing_ref_details = \
                self._hpeplugin_driver.get_volume_detail(existing_ref)
        except Exception as ex:
            msg = (_(
                'Volume:%(existing_ref)s does not exists Error: %(ex)s')
                % {'existing_ref': existing_ref, 'ex': six.text_type(ex)})
            LOG.exception(msg)
            return json.dumps({u"Err": six.text_type(msg)})

        vvset_detail = self._hpeplugin_driver.get_vvset_detail(
            existing_ref_details['name'])
        if vvset_detail is not None:
            vvset_name = vvset_detail.get('name')
            LOG.info('vvset_name: %(vvset)s' % {'vvset': vvset_name})

            # check and set the flash-cache if exists
            if(vvset_detail.get('flashCachePolicy') is not None and
               vvset_detail.get('flashCachePolicy') == 1):
                vol['flash_cache'] = True

            try:
                self._hpeplugin_driver.get_qos_detail(vvset_name)
                LOG.info('Volume:%(existing_ref)s is in vvset_name:'
                         '%(vvset_name)s associated with QOS'
                         % {'existing_ref': existing_ref,
                            'vvset_name': vvset_name})
                vol["qos_name"] = vvset_name
            except Exception as ex:
                msg = (_(
                    'volume is in vvset:%(vvset_name)s and not associated with'
                    ' QOS error:%(ex)s') % {
                        'vvset_name': vvset_name,
                        'ex': six.text_type(ex)})
                LOG.error(msg)
                if not vol['flash_cache']:
                    return json.dumps({u"Err": six.text_type(msg)})

        # since we have only 'importVol' option for importing,
        # both volume and snapshot
        # throw error when user tries to manage snapshot,
        # before managing parent
        copyType = existing_ref_details.get('copyType')
        if volume.COPYTYPE.get(copyType) == 'virtual':
            # it's a snapshot, so check whether its parent is managed or not ?
            try:
                # convert parent volume name to its uuid,
                # which is then check in etcd for existence
                vol_id = utils.get_vol_id(existing_ref_details["copyOf"])
                LOG.info('parent volume ID: %(parent_vol_id)s'
                         % {'parent_vol_id': vol_id})
                # check parent uuid is present in etcd, or not ?
                parent_vol = self._etcd.get_vol_by_id(vol_id)
                vol['flash_cache'] = parent_vol['flash_cache']
                # parent vol is present so manage a snapshot now
                is_snap = True
            except Exception as ex:
                msg = (_(
                    'Manage snapshot failed because parent volume: '
                    '%(parent_volume)s is unmanaged Error: %(error)s') % {
                        'error': six.text_type(ex),
                        'parent_volume': existing_ref_details["copyOf"]})
                LOG.exception(msg)
                return json.dumps({u"Err": six.text_type(msg)})

        try:
            volume_detail_3par = self._hpeplugin_driver.manage_existing(
                vol, existing_ref_details, is_snap=is_snap)
        except Exception as ex:
            msg = (_('Manage volume failed Error: %s') % six.text_type(ex))
            LOG.exception(msg)
            return json.dumps({u"Err": six.text_type(msg)})

        try:
            # mapping
            vol['size'] = \
                self.map_3par_volume_size_to_docker(volume_detail_3par)
            vol['provisioning'] = \
                self.map_3par_volume_prov_to_docker(volume_detail_3par)
            vol['compression'] = \
                self.map_3par_volume_compression_to_docker(volume_detail_3par)

            if is_snap:
                # managing a snapshot
                if volume_detail_3par.get("expirationTime8601"):
                    expiration_hours = \
                        self.map_3par_volume_time_to_docker(volume_detail_3par)
                else:
                    expiration_hours = None

                if volume_detail_3par.get("retentionTime8601"):
                    retention_hours = self.map_3par_volume_time_to_docker(
                        volume_detail_3par, expiration=False)
                else:
                    retention_hours = None

                db_snapshot = {
                    'name': volname,
                    'id': vol['id'],
                    'parent_name': parent_vol['display_name'],
                    'parent_id': parent_vol['id'],
                    'expiration_hours': expiration_hours,
                    'retention_hours': retention_hours}
                if 'snapshots' not in parent_vol:
                    parent_vol['snapshots'] = []
                parent_vol['snapshots'].append(db_snapshot)
                vol['is_snap'] = is_snap
                vol['snap_metadata'] = db_snapshot
                self._etcd.save_vol(parent_vol)

            self._etcd.save_vol(vol)
        except Exception as ex:
            msg = (_('Manage volume failed Error: %s') % six.text_type(ex))
            LOG.exception(msg)
            undo_steps = []
            undo_steps.append(
                {'undo_func': self._hpeplugin_driver.manage_existing,
                 'params': {
                     'volume': volume_detail_3par,
                     'existing_ref': volume_detail_3par.get('name'),
                     'is_snap': is_snap,
                     'target_vol_name': existing_ref_details.get('name'),
                     'comment': existing_ref_details.get('comment')},
                 'msg': 'Cleaning up manage'})
            self._rollback(undo_steps)
            return json.dumps({u"Err": six.text_type(ex)})

        return json.dumps({u"Err": ''})

    @synchronization.synchronized('{src_vol_name}')
    def clone_volume(self, src_vol_name, clone_name,
                     size=None, current_backend='DEFAULT'):
        # Check if volume is present in database
        src_vol = self._etcd.get_vol_byname(src_vol_name)
        mnt_conf_delay = volume.DEFAULT_MOUNT_CONFLICT_DELAY
        if src_vol is None:
            msg = 'source volume: %s does not exist' % src_vol_name
            LOG.debug(msg)
            response = json.dumps({u"Err": msg})
            return response

        if not size:
            size = src_vol['size']

        if size < src_vol['size']:
            msg = 'clone volume size %s is less than source ' \
                  'volume size %s' % (size, src_vol['size'])
            LOG.debug(msg)
            response = json.dumps({u"Err": msg})
            return response

        if 'is_snap' in src_vol and src_vol['is_snap']:
            msg = 'cloning a snapshot %s is not allowed ' \
                  % (src_vol_name)
            LOG.debug(msg)
            response = json.dumps({u"Err": msg})
            return response

        if 'snapshots' not in src_vol:
            src_vol['compression'] = None
            src_vol['qos_name'] = None
            src_vol['mount_conflict_delay'] = mnt_conf_delay
            src_vol['snapshots'] = []
            self._etcd.save_vol(src_vol)

        return self._clone_volume(clone_name, src_vol, size, current_backend)

    def _create_snapshot_record(self, snap_vol, snapshot_name, undo_steps):
        self._etcd.save_vol(snap_vol)
        undo_steps.append({'undo_func': self._etcd.delete_vol,
                           'params': {'vol': snap_vol},
                           'msg': "Cleaning up snapshot record for '%s'"
                                  " from ETCD..." % snapshot_name})

    @synchronization.synchronized('{snapshot_name}')
    def create_snapshot(self, src_vol_name, schedName, snapshot_name,
                        snapPrefix, expiration_hrs, exphrs, retention_hrs,
                        rethrs, mount_conflict_delay, has_schedule,
                        schedFrequency, current_backend='DEFAULT'):

        # Check if volume is present in database
        snap = self._etcd.get_vol_byname(snapshot_name)
        if snap:
            msg = 'snapshot %s already exists' % snapshot_name
            LOG.info(msg)
            response = json.dumps({'Err': msg})
            return response

        return self._create_snapshot(src_vol_name, schedName, snapshot_name,
                                     snapPrefix, expiration_hrs, exphrs,
                                     retention_hrs, rethrs,
                                     mount_conflict_delay, has_schedule,
                                     schedFrequency, current_backend)

    @synchronization.synchronized('{src_vol_name}')
    def _create_snapshot(self, src_vol_name, schedName, snapshot_name,
                         snapPrefix, expiration_hrs, exphrs, retention_hrs,
                         rethrs, mount_conflict_delay, has_schedule,
                         schedFrequency, current_backend):

        vol = self._etcd.get_vol_byname(src_vol_name)
        if vol is None:
            msg = 'source volume: %s does not exist' % src_vol_name
            LOG.debug(msg)
            response = json.dumps({u"Err": msg})
            return response
        volid = vol['id']
        if 'has_schedule' not in vol:
            vol_sched_flag = volume.DEFAULT_SCHEDULE
            vol['has_schedule'] = vol_sched_flag
            self._etcd.update_vol(volid, 'has_schedule', vol_sched_flag)

        # Check if this is an old volume type. If yes, add is_snap flag to it
        if 'is_snap' not in vol:
            vol_snap_flag = volume.DEFAULT_TO_SNAP_TYPE
            vol['is_snap'] = vol_snap_flag
            self._etcd.update_vol(volid, 'is_snap', vol_snap_flag)
        if 'snapshots' not in vol:
            vol['snapshots'] = []
            vol['compression'] = None
            vol['qos_name'] = None
            vol['mount_conflict_delay'] = mount_conflict_delay
            vol['backend'] = current_backend

        # Check if instead of specifying parent volume, user incorrectly
        # specified snapshot as virtualCopyOf parameter. If yes, return error.
        if 'is_snap' in vol and vol['is_snap']:
            msg = 'source volume: %s is a snapshot, creating hierarchy ' \
                  'of snapshots is not allowed.' % src_vol_name
            LOG.debug(msg)
            response = json.dumps({u"Err": msg})
            return response

        snap_size = vol['size']
        snap_prov = vol['provisioning']
        snap_flash = vol['flash_cache']
        snap_compression = vol['compression']
        snap_qos = volume.DEFAULT_QOS

        is_snap = True

        snap_vol = volume.createvol(snapshot_name, snap_size, snap_prov,
                                    snap_flash, snap_compression, snap_qos,
                                    mount_conflict_delay, is_snap,
                                    has_schedule, current_backend)

        snapshot_id = snap_vol['id']

        if snap_vol['has_schedule']:
            try:
                src_3par_vol_name = utils.get_3par_vol_name(vol['id'])
                self._hpeplugin_driver.create_snap_schedule(src_3par_vol_name,
                                                            schedName,
                                                            snapPrefix,
                                                            exphrs, rethrs,
                                                            schedFrequency)
            except Exception as ex:
                msg = (_('create snapshot failed, error is: %s')
                       % six.text_type(ex))
                LOG.error(msg)
                return json.dumps({u"Err": six.text_type(ex)})

        # this 'snapshot dict'is for creating snap at 3par
        snapshot = {'id': snapshot_id,
                    'display_name': snapshot_name,
                    'volume_id': vol['id'],
                    'volume_name': src_vol_name,
                    'expirationHours': expiration_hrs,
                    'retentionHours': retention_hrs,
                    'display_description': 'snapshot of volume %s'
                                           % src_vol_name}
        undo_steps = []
        try:
            bkend_snap_name = self._hpeplugin_driver.create_snapshot(
                snapshot)
            undo_steps.append(
                {'undo_func': self._hpeplugin_driver.delete_volume,
                 'params': {'volume': snapshot,
                            'is_snapshot': True},
                 'msg': 'Cleaning up backend snapshot: %s...'
                        % bkend_snap_name})
        except Exception as ex:
            msg = (_('create snapshot failed, error is: %s')
                   % six.text_type(ex))
            LOG.error(msg)
            return json.dumps({u"Err": six.text_type(ex)})

        # Add back reference to child snapshot in volume metadata

        db_snapshot = {'name': snapshot_name,
                       'id': snapshot_id,
                       'parent_name': src_vol_name,
                       'parent_id': vol['id'],
                       'fsMode': vol['fsMode'],
                       'fsOwner': vol['fsOwner'],
                       'expiration_hours': expiration_hrs,
                       'retention_hours': retention_hrs}
        if has_schedule:
            snap_schedule = {
                'schedule_name': schedName,
                'snap_name_prefix': snapPrefix,
                'sched_frequency': schedFrequency,
                'sched_snap_exp_hrs': exphrs,
                'sched_snap_ret_hrs': rethrs}
            db_snapshot['snap_schedule'] = snap_schedule

        vol['snapshots'].append(db_snapshot)
        snap_vol['snap_metadata'] = db_snapshot
        snap_vol['backend'] = current_backend

        try:
            self._create_snapshot_record(snap_vol, snapshot_name, undo_steps)

            # For now just track volume to uuid mapping internally
            # TODO: Save volume name and uuid mapping in etcd as well
            # This will make get_vol_byname more efficient
            self._etcd.save_vol(vol)
            LOG.debug('snapshot: %(name)s was successfully saved '
                      'to etcd', {'name': snapshot_name})
        except Exception as ex:
            msg = (_('save volume to etcd failed, error is: %s'),
                   six.text_type(ex))
            LOG.error(msg)
            self._rollback(undo_steps)
            response = json.dumps({u"Err": six.text_type(ex)})
        else:
            response = json.dumps({u"Err": ''})
        return response

    @synchronization.synchronized('{volname}')
    def remove_volume(self, volname):
        # Only 1 node in a multinode cluster can try to remove the volume.
        # Grab lock for volume name. If lock is inuse, just return with no
        # error.
        # Expand lock code inline as function based lock causes
        # unexpected behavior
        vol = self._etcd.get_vol_byname(volname)
        if vol is None:
            # Just log an error, but don't fail the docker rm command
            msg = (_LE('Volume remove name not found %s'), volname)
            LOG.error(msg)
            return json.dumps({u"Err": ''})
        parent_name = None
        is_snap = False
        if 'is_snap' in vol and vol['is_snap']:
            is_snap = True
            parent_name = vol['snap_metadata']['parent_name']

        try:
            if 'snapshots' in vol and vol['snapshots']:
                msg = (_LE('Err: Volume %s has one or more child '
                           'snapshots - volume cannot be deleted!'
                           % volname))
                LOG.error(msg)
                response = json.dumps({u"Err": msg})
                return response
            else:
                if 'has_schedule' in vol and vol['has_schedule']:
                    schedule_info = vol['snap_metadata']['snap_schedule']
                    sched_name = schedule_info['schedule_name']
                    self._hpeplugin_driver.force_remove_3par_schedule(
                        sched_name)

                self._hpeplugin_driver.delete_volume(vol, is_snap)
                LOG.info(_LI('volume: %(name)s,' 'was successfully deleted'),
                         {'name': volname})
                if is_snap:
                    self.remove_snapshot(parent_name, volname)
        except Exception as ex:
            msg = (_LE('Err: Failed to remove volume %s, error is %s'),
                   volname, six.text_type(ex))
            LOG.error(msg)
            return json.dumps({u"Err": six.text_type(ex)})

        try:
            self._etcd.delete_vol(vol)
        except KeyError:
            msg = (_LW('Warning: Failed to delete volume key: %s from '
                       'etcd due to KeyError'), volname)
            LOG.warning(msg)
            pass
        return json.dumps({u"Err": ''})

    @synchronization.synchronized('{volname}')
    def remove_snapshot(self, volname, snapname):
        LOG.info("volumedriver_remove_snapshot - getting volume %s"
                 % volname)

        vol = self._etcd.get_vol_byname(volname)
        if vol is None:
            # Just log an error, but don't fail the docker rm command
            msg = (_LE('snapshot remove - parent volume name not found '
                       '%s'), volname)
            LOG.error(msg)
            return json.dumps({u"Err": msg})

        if snapname:
            snapshots = vol['snapshots']
            LOG.info("Getting snapshot by name: %s" % snapname)
            snapshot, idx = self._get_snapshot_by_name(snapshots,
                                                       snapname)

            if snapshot:
                LOG.info("Found snapshot by name: %s" % snapname)
                LOG.info("Deleting snapshot in ETCD - %s" % snapname)
                # Remove snapshot entry from list and save it back to
                # ETCD DB
                del snapshots[idx]
                try:
                    LOG.info("Updating volume in ETCD after snapshot "
                             "removal - vol-name: %s" % volname)
                    # For now just track volume to uuid mapping internally
                    # TODO: Save volume name and uuid mapping in etcd as
                    # well. This will make get_vol_byname more efficient
                    self._etcd.update_vol(vol['id'],
                                          'snapshots',
                                          snapshots)
                    LOG.info('snapshot: %(name)s was successfully '
                             'removed', {'name': snapname})
                    response = json.dumps({u"Err": ''})
                    return response
                except Exception as ex:
                    msg = (_('remove snapshot from etcd failed, error is:'
                             ' %s'), six.text_type(ex))
                    LOG.error(msg)
                    response = json.dumps({u"Err": six.text_type(ex)})
                    return response
            else:
                msg = (_LE('snapshot %s does not exist!' % snapname))
                LOG.error(msg)
                response = json.dumps({u"Err": msg})
                return response

    @synchronization.synchronized('{clone_name}')
    def _clone_volume(self, clone_name, src_vol, size, current_backend):
        # Create clone volume specification
        undo_steps = []
        clone_vol = volume.createvol(clone_name, size,
                                     src_vol['provisioning'],
                                     src_vol['flash_cache'],
                                     src_vol['compression'],
                                     src_vol['qos_name'],
                                     src_vol['mount_conflict_delay'], False,
                                     False,
                                     current_backend)
        try:
            self.__clone_volume__(src_vol, clone_vol, undo_steps)
            self._apply_volume_specs(clone_vol, undo_steps)
            # For now just track volume to uuid mapping internally
            # TODO: Save volume name and uuid mapping in etcd as well
            # This will make get_vol_byname more efficient
            clone_vol['fsOwner'] = src_vol.get('fsOwner')
            clone_vol['fsMode'] = src_vol.get('fsMode')
            self._etcd.save_vol(clone_vol)

        except Exception as ex:
            msg = (_('Clone volume failed, error is: %s'),
                   six.text_type(ex))
            LOG.error(msg)
            self._rollback(undo_steps)
            return json.dumps({u"Err": six.text_type(ex)})
        else:
            return json.dumps({u"Err": ''})

    @synchronization.synchronized('{volumename}')
    def revert_to_snapshot(self, volumename, snapname):
        volume = self._etcd.get_vol_byname(volumename)
        if volume is None:
            msg = (_LE('Volume: %s does not exist' % volumename))
            LOG.info(msg)
            response = json.dumps({u"Err": msg})
            return response

        snapshots = volume['snapshots']
        LOG.info("Getting snapshot by name: %s" % snapname)
        snapshot, idx = self._get_snapshot_by_name(snapshots,
                                                   snapname)
        if snapshot:
            try:
                LOG.info("Found snapshot by name %s" % snapname)
                self._hpeplugin_driver.revert_snap_to_vol(volume, snapshot)
                response = json.dumps({u"Err": ''})
                return response
            except Exception as ex:
                msg = (_('revert snapshot failed, error is: %s'),
                       six.text_type(ex))
                LOG.error(msg)
                return json.dumps({u"Err": six.text_type(ex)})
        else:
            msg = (_LE('snapshot: %s does not exist!' % snapname))
            LOG.info(msg)
            response = json.dumps({u"Err": msg})
            return response

    def _get_snapshot_response(self, snapinfo, snapname):
        err = ''
        mountdir = ''
        devicename = ''
        path_info = self._etcd.get_vol_path_info(snapname)
        LOG.debug('Value of path info in snapshot response is %s', path_info)
        if path_info is not None:
            mountdir = path_info['mount_dir']
            devicename = path_info['path']

        # use volinfo as volname could be partial match
        snapshot = {'Name': snapname,
                    'Mountpoint': mountdir,
                    'Devicename': devicename,
                    'Status': {}}
        metadata = snapinfo['snap_metadata']
        parent_name = metadata['parent_name']
        parent_id = metadata['parent_id']
        expiration_hours = metadata['expiration_hours']
        retention_hours = metadata['retention_hours']

        snap_detail = {}
        snap_detail['size'] = snapinfo.get('size')
        snap_detail['compression'] = snapinfo.get('compression')
        snap_detail['provisioning'] = snapinfo.get('provisioning')
        snap_detail['is_snap'] = snapinfo.get('is_snap')
        snap_detail['parent_volume'] = parent_name
        snap_detail['parent_id'] = parent_id
        snap_detail['fsOwner'] = snapinfo['snap_metadata'].get('fsOwner')
        snap_detail['fsMode'] = snapinfo['snap_metadata'].get('fsMode')
        snap_detail['expiration_hours'] = expiration_hours
        snap_detail['retention_hours'] = retention_hours
        snap_detail['mountConflictDelay'] = snapinfo.get(
            'mount_conflict_delay')
        if 'snap_schedule' in metadata:
            snap_detail['snap_schedule'] = metadata['snap_schedule']

        snapshot['Status'].update({'snap_detail': snap_detail})

        response = json.dumps({u"Err": err, u"Volume": snapshot})
        LOG.debug("Get volume/snapshot: \n%s" % str(response))
        return response

    def _get_snapshot_etcd_record(self, parent_volname, snapname):
        volumeinfo = self._etcd.get_vol_byname(parent_volname)

        snapshots = volumeinfo.get('snapshots', None)
        if snapshots:
            self._sync_snapshots_from_array(volumeinfo['id'],
                                            volumeinfo['snapshots'])
            snapinfo = self._etcd.get_vol_byname(snapname)
            LOG.debug('value of snapinfo from etcd read is %s', snapinfo)
            if snapinfo is None:
                msg = (_LE('Snapshot_get: snapname not found after sync %s'),
                       snapname)
                LOG.debug(msg)
                response = json.dumps({u"Err": msg})
                return response
            return self._get_snapshot_response(snapinfo, snapname)
        else:
            msg = (_LE('Snapshot_get: snapname not found after sync %s'),
                   snapname)
            LOG.debug(msg)
            response = json.dumps({u"Err": msg})
            return response

    def get_volume_snap_details(self, volname, snapname, qualified_name):

        volinfo = self._etcd.get_vol_byname(volname)
        LOG.info("Value of volinfo is: %s", volinfo)
        if volinfo is None:
            msg = (_LE('Volume Get: Volume name not found %s'), volname)
            LOG.warning(msg)
            response = json.dumps({u"Err": ""})
            return response
        if 'is_snap' in volinfo and volinfo['is_snap']:
            LOG.debug('type of is_snap is %s', type(volinfo['is_snap']))
            snap_metadata = volinfo['snap_metadata']
            parent_volname = snap_metadata['parent_name']
            snapname = snap_metadata['name']
            return self._get_snapshot_etcd_record(parent_volname, snapname)

        err = ''
        mountdir = ''
        devicename = ''

        path_info = self._etcd.get_vol_path_info(volname)
        if path_info is not None:
            mountdir = path_info['mount_dir']
            devicename = path_info['path']

        # use volinfo as volname could be partial match
        volume = {'Name': qualified_name,
                  'Mountpoint': mountdir,
                  'Devicename': devicename,
                  'Status': {}}

        if volinfo.get('snapshots') and volinfo.get('snapshots') != '':
            self._sync_snapshots_from_array(volinfo['id'],
                                            volinfo['snapshots'])
        # Is this request for snapshot inspect?
        if snapname:
            # Any snapshots left after synchronization with array?
            if volinfo['snapshots']:
                snapshot, idx = \
                    self._get_snapshot_by_name(
                        volinfo['snapshots'],
                        snapname)
                settings = {"Settings": {
                    'expirationHours': snapshot['expiration_hours'],
                    'retentionHours': snapshot['retention_hours']}}
                volume['Status'].update(settings)
            else:
                msg = (_LE('Snapshot Get: Snapshot name not found %s'),
                       qualified_name)
                LOG.warning(msg)
                # Should error be returned here or success?
                response = json.dumps({u"Err": ""})
                return response

        else:
            snapshots = volinfo.get('snapshots', None)
            if snapshots:
                ss_list_to_show = []
                for s in snapshots:
                    snapshot = {'Name': s['name'],
                                'ParentName': volname}
                    # metadata = s['snap_metadata']
                    if 'snap_schedule' in s:
                        snapshot['snap_schedule'] = s['snap_schedule']
                    ss_list_to_show.append(snapshot)
                volume['Status'].update({'Snapshots': ss_list_to_show})

            qos_name = volinfo.get('qos_name')
            if qos_name is not None:
                try:
                    qos_detail = self._hpeplugin_driver.get_qos_detail(
                        qos_name)
                    qos_filter = self._get_required_qos_field(qos_detail)
                    volume['Status'].update({'qos_detail': qos_filter})
                except Exception as ex:
                    msg = (_('unable to get/filter qos from 3par, error is:'
                             ' %s'), six.text_type(ex))
                    LOG.error(msg)
                    return json.dumps({u"Err": six.text_type(ex)})

            vol_detail = {}
            vol_detail['size'] = volinfo.get('size')
            vol_detail['flash_cache'] = volinfo.get('flash_cache')
            vol_detail['compression'] = volinfo.get('compression')
            vol_detail['provisioning'] = volinfo.get('provisioning')
            vol_detail['fsOwner'] = volinfo.get('fsOwner')
            vol_detail['fsMode'] = volinfo.get('fsMode')
            vol_detail['mountConflictDelay'] = volinfo.get(
                'mount_conflict_delay')
            volume['Status'].update({'volume_detail': vol_detail})

        response = json.dumps({u"Err": err, u"Volume": volume})
        LOG.debug("Get volume/snapshot: \n%s" % str(response))
        return response

    def list_volumes(self):
        volumes = self._etcd.get_all_vols()

        if volumes is None:
            response = json.dumps({u"Err": ''})
            return response

        volumelist = []
        for volinfo in volumes.children:
            if volinfo.key != util.VOLUMEROOT:
                path_info = self._etcd.get_path_info_from_vol(volinfo.value)
                if path_info is not None and 'mount_dir' in path_info:
                    mountdir = path_info['mount_dir']
                    devicename = path_info['path']
                else:
                    mountdir = ''
                    devicename = ''
                info = json.loads(volinfo.value)
                volume = {'Name': info['display_name'],
                          'Devicename': devicename,
                          'size': info['size'],
                          'Mountpoint': mountdir,
                          'Status': {}}
                volumelist.append(volume)

        response = json.dumps({u"Err": '', u"Volumes": volumelist})
        return response

    def get_path(self, volname):
        volinfo = self._etcd.get_vol_byname(volname)
        if volinfo is None:
            msg = (_LE('Volume Path: Volume name not found %s'), volname)
            LOG.warning(msg)
            response = json.dumps({u"Err": "No Mount Point",
                                   u"Mountpoint": ""})
            return response

        path_name = ''
        path_info = self._etcd.get_vol_path_info(volname)

        if path_info is not None:
            path_name = path_info['mount_dir']

        response = json.dumps({u"Err": '', u"Mountpoint": path_name})
        return response

    @staticmethod
    def _is_vol_not_mounted(vol):
        return 'node_mount_info' not in vol

    @staticmethod
    def _is_first_mount(node_mount_info):
        return (len(node_mount_info) == 0)

    def _is_vol_mounted_on_this_node(self, node_mount_info):
        return self._node_id in node_mount_info

    def _update_mount_id_list(self, vol, mount_id):
        node_mount_info = vol['node_mount_info']

        # Check if mount_id is unique
        if mount_id in node_mount_info[self._node_id]:
            LOG.info("Received duplicate mount-id: %s. Ignoring"
                     % mount_id)
            return

        LOG.info("Adding new mount-id %s to node_mount_info..."
                 % mount_id)
        node_mount_info[self._node_id].append(mount_id)
        LOG.info("Updating etcd with modified node_mount_info: %s..."
                 % node_mount_info)
        self._etcd.update_vol(vol['id'],
                              'node_mount_info',
                              node_mount_info)
        LOG.info("Updated etcd with modified node_mount_info: %s!"
                 % node_mount_info)

    def _get_success_response(self, vol):
        path_info = json.loads(vol['path_info'])
        path = FilePath(path_info['device_info']['path']).realpath()
        response = json.dumps({"Err": '', "Name": vol['display_name'],
                               "Mountpoint": path_info['mount_dir'],
                               "Devicename": path.path})
        return response

    def _wait_for_graceful_vol_unmount(self, vol):
        unmounted = False
        vol_id = vol['id']
        volname = vol['display_name']
        mount_conflict_delay = vol['mount_conflict_delay']
        for checks in range(0, mount_conflict_delay):
            time.sleep(1)
            LOG.info("Checking if volume %s got unmounted #%s..."
                     % (volname, checks))
            vol = self._etcd.get_vol_by_id(vol_id)

            # Check if unmount that was in progress has cleared the
            # node entry from ETCD database
            if 'node_mount_info' not in vol:
                LOG.info("Volume %s got unmounted after %s "
                         "checks!!!" % (volname, checks))
                unmounted = True
                break

            LOG.info("Volume %s still unmounting #%s..."
                     % (volname, checks))
        return unmounted

    def _force_remove_vlun(self, vol, is_snap):
        # Force remove VLUNs for volume from the array
        bkend_vol_name = utils.get_3par_name(vol['id'], is_snap)
        self._hpeplugin_driver.force_remove_volume_vlun(
            bkend_vol_name)

    def _replace_node_mount_info(self, node_mount_info, mount_id):
        # Remove previous node info from volume meta-data
        old_node_id = list(node_mount_info.keys())[0]
        node_mount_info.pop(old_node_id)

        # Add new node information to volume meta-data
        node_mount_info[self._node_id] = [mount_id]

    @synchronization.synchronized('{volname}')
    def mount_volume(self, volname, vol_mount, mount_id):
        vol = self._etcd.get_vol_byname(volname)
        if vol is None:
            msg = (_LE('Volume mount name not found %s'), volname)
            LOG.error(msg)
            raise exception.HPEPluginMountException(reason=msg)

        volid = vol['id']
        is_snap = False
        if 'is_snap' not in vol:
            vol['is_snap'] = volume.DEFAULT_TO_SNAP_TYPE
            self._etcd.update_vol(volid, 'is_snap', is_snap)
        elif vol['is_snap']:
            is_snap = vol['is_snap']
            vol['fsOwner'] = vol['snap_metadata'].get('fsOwner')
            vol['fsMode'] = vol['snap_metadata'].get('fsMode')
        # Initialize node-mount-info if volume is being mounted
        # for the first time
        if self._is_vol_not_mounted(vol):
            LOG.info("Initializing node_mount_info... adding first "
                     "mount ID %s" % mount_id)
            node_mount_info = {self._node_id: [mount_id]}
            vol['node_mount_info'] = node_mount_info

            if 'mount_conflict_delay' not in vol:
                m_conf_delay = volume.DEFAULT_MOUNT_CONFLICT_DELAY
                vol['mount_conflict_delay'] = m_conf_delay
                self._etcd.update_vol(volid, 'mount_conflict_delay',
                                      m_conf_delay)
        else:
            # Volume is in mounted state - Volume fencing logic begins here
            node_mount_info = vol['node_mount_info']

            # If mounted on this node itself then just append mount-id
            if self._is_vol_mounted_on_this_node(node_mount_info):
                self._update_mount_id_list(vol, mount_id)
                return self._get_success_response(vol)
            else:
                # Volume mounted on different node
                LOG.info("Volume mounted on a different node. Waiting for "
                         "other node to gracefully unmount the volume...")

                unmounted = self._wait_for_graceful_vol_unmount(vol)

                if not unmounted:
                    LOG.info("Volume not gracefully unmounted by other "
                             "node. Removing VLUNs forcefully from the "
                             "backend...")
                    LOG.info("%s" % vol)
                    self._force_remove_vlun(vol, is_snap)
                    LOG.info("VLUNs forcefully removed from the backend!")

                self._replace_node_mount_info(node_mount_info, mount_id)

        root_helper = 'sudo'
        connector_info = connector.get_connector_properties(
            root_helper, self._my_ip, multipath=self._use_multipath,
            enforce_multipath=self._enforce_multipath)

        try:
            # Call driver to initialize the connection
            self._hpeplugin_driver.create_export(vol, connector_info, is_snap)
            connection_info = \
                self._hpeplugin_driver.initialize_connection(
                    vol, connector_info, is_snap)
            LOG.debug('connection_info: %(connection_info)s, '
                      'was successfully retrieved',
                      {'connection_info': json.dumps(connection_info)})
        except Exception as ex:
            msg = (_('connection info retrieval failed, error is: %s'),
                   six.text_type(ex))
            LOG.error(msg)
            # Imran: Can we raise exception rather than returning response?
            raise exception.HPEPluginMountException(reason=msg)

        # Call OS Brick to connect volume
        try:
            device_info = self._connector.connect_volume(
                connection_info['data'])
        except Exception as ex:
            msg = (_('OS Brick connect volume failed, error is: %s'),
                   six.text_type(ex))
            LOG.error(msg)
            raise exception.HPEPluginMountException(reason=msg)

        # Make sure the path exists
        path = FilePath(device_info['path']).realpath()
        if path.exists is False:
            msg = (_('path: %s,  does not exist'), path)
            LOG.error(msg)
            raise exception.HPEPluginMountException(reason=msg)

        LOG.debug('path for volume: %(name)s, was successfully created: '
                  '%(device)s realpath is: %(realpath)s',
                  {'name': volname, 'device': device_info['path'],
                   'realpath': path.path})

        # Create filesystem on the new device
        if fileutil.has_filesystem(path.path) is False:
            fileutil.create_filesystem(path.path)
            LOG.debug('filesystem successfully created on : %(path)s',
                      {'path': path.path})

        # Determine if we need to mount the volume
        if vol_mount == volume.DEFAULT_MOUNT_VOLUME:
            # mkdir for mounting the filesystem
            mount_dir = fileutil.mkdir_for_mounting(device_info['path'])
            LOG.debug('Directory: %(mount_dir)s, '
                      'successfully created to mount: '
                      '%(mount)s',
                      {'mount_dir': mount_dir, 'mount': device_info['path']})

            # mount the directory
            fileutil.mount_dir(path.path, mount_dir)
            LOG.debug('Device: %(path)s successfully mounted on %(mount)s',
                      {'path': path.path, 'mount': mount_dir})

            # TODO: find out how to invoke mkfs so that it creates the
            # filesystem without the lost+found directory
            # KLUDGE!!!!!
            lostfound = mount_dir + '/lost+found'
            lfdir = FilePath(lostfound)
            if lfdir.exists and fileutil.remove_dir(lostfound):
                LOG.debug('Successfully removed : '
                          '%(lost)s from mount: %(mount)s',
                          {'lost': lostfound, 'mount': mount_dir})
        else:
            mount_dir = ''

        if 'fsOwner' in vol and vol['fsOwner']:
            fs_owner = vol['fsOwner'].split(":")
            uid = int(fs_owner[0])
            gid = int(fs_owner[1])
            os.chown(mount_dir, uid, gid)

        if 'fsMode' in vol and vol['fsMode']:
            mode = str(vol['fsMode'])
            chmod(mode, mount_dir)

        path_info = {}
        path_info['name'] = volname
        path_info['path'] = path.path
        path_info['device_info'] = device_info
        path_info['connection_info'] = connection_info
        path_info['mount_dir'] = mount_dir

        LOG.info("Updating node_mount_info in etcd with mount_id %s..."
                 % mount_id)
        self._etcd.update_vol(volid,
                              'node_mount_info',
                              node_mount_info)
        LOG.info("node_mount_info updated successfully in etcd with mount_id "
                 "%s" % mount_id)
        self._etcd.update_vol(volid, 'path_info', json.dumps(path_info))

        response = json.dumps({u"Err": '', u"Name": volname,
                               u"Mountpoint": mount_dir,
                               u"Devicename": path.path})
        return response

    @synchronization.synchronized('{volname}')
    def unmount_volume(self, volname, vol_mount, mount_id):
        vol = self._etcd.get_vol_byname(volname)
        if vol is None:
            msg = (_LE('Volume unmount name not found %s'), volname)
            LOG.error(msg)
            raise exception.HPEPluginUMountException(reason=msg)

        volid = vol['id']
        is_snap = vol['is_snap']

        # Start of volume fencing
        LOG.info('Unmounting volume: %s' % vol)
        if 'node_mount_info' in vol:
            node_mount_info = vol['node_mount_info']

            # Check if this node still owns the volume. If not, then it is
            # not possible to proceed with cleanup as the volume meta-data
            # context was modified by other node and it's not relevant for
            # this node anymore.
            # TODO: To solve the above issue, when a volume is re-mounted
            # forcibly on other node, that other node should save the volume
            # meta-data in a different ETCD root for it to be accessible by
            # this node. Once this node discovers that the volume is owned
            # by some other node, it can go to that different ETCD root to
            # fetch the volume meta-data and do the cleanup.
            if self._node_id not in node_mount_info:
                return json.dumps({u"Err": "Volume '%s' is mounted on another"
                                           " node. Cannot unmount it!" %
                                           volname})

            LOG.info("node_id '%s' is present in vol mount info"
                     % self._node_id)

            mount_id_list = node_mount_info[self._node_id]

            LOG.info("Current mount_id_list %s " % mount_id_list)

            try:
                mount_id_list.remove(mount_id)
            except ValueError as ex:
                pass

            LOG.info("Updating node_mount_info '%s' in etcd..."
                     % node_mount_info)
            # Update the mount_id list in etcd
            self._etcd.update_vol(volid, 'node_mount_info',
                                  node_mount_info)

            LOG.info("Updated node_mount_info '%s' in etcd!"
                     % node_mount_info)

            if len(mount_id_list) > 0:
                # Don't proceed with unmount
                LOG.info("Volume still in use by %s containers... "
                         "no unmounting done!" % len(mount_id_list))
                return json.dumps({u"Err": ''})
            else:
                # delete the node_id key from node_mount_info
                LOG.info("Removing node_mount_info %s",
                         node_mount_info)
                vol.pop('node_mount_info')
                LOG.info("Saving volume to etcd: %s..." % vol)
                self._etcd.save_vol(vol)
                LOG.info("Volume saved to etcd: %s!" % vol)

        # TODO: Requirement #5 will bring the flow here but the below flow
        # may result into exception. Need to ensure it doesn't happen
        path_info = self._etcd.get_vol_path_info(volname)
        # path_info = vol.get('path_info', None)
        if path_info:
            path_name = path_info['path']
            connection_info = path_info['connection_info']
            mount_dir = path_info['mount_dir']
        else:
            msg = (_LE('Volume unmount path info not found %s'), volname)
            LOG.error(msg)
            raise exception.HPEPluginUMountException(reason=msg)

        # Get connector info from OS Brick
        # TODO: retrieve use_multipath and enforce_multipath from config file
        root_helper = 'sudo'

        connector_info = connector.get_connector_properties(
            root_helper, self._my_ip, multipath=self._use_multipath,
            enforce_multipath=self._enforce_multipath)

        # Determine if we need to unmount a previously mounted volume
        if vol_mount is volume.DEFAULT_MOUNT_VOLUME:
            # unmount directory
            fileutil.umount_dir(mount_dir)
            # remove directory
            fileutil.remove_dir(mount_dir)

        # Changed asynchronous disconnect_volume to sync call
        # since it causes a race condition between unmount and
        # mount operation on the same volume. This scenario is
        # more noticed in case of repeated mount & unmount
        # operations on the same volume. Refer Issue #64
        if connection_info:
            LOG.info(_LI('sync call os brick to disconnect volume'))
            self._connector.disconnect_volume(connection_info['data'], None)
            LOG.info(_LI('end of sync call to disconnect volume'))

        try:
            # Call driver to terminate the connection
            self._hpeplugin_driver.terminate_connection(vol, connector_info,
                                                        is_snap)
            LOG.info(_LI('connection_info: %(connection_info)s, '
                         'was successfully terminated'),
                     {'connection_info': json.dumps(connection_info)})
        except Exception as ex:
            msg = (_LE('connection info termination failed %s'),
                   six.text_type(ex))
            LOG.error(msg)
            # Not much we can do here, so just continue on with unmount
            # We need to ensure we update etcd path_info so the stale
            # path does not stay around
            # raise exception.HPEPluginUMountException(reason=msg)

        # TODO: Create path_info list as we can mount the volume to multiple
        # hosts at the same time.
        # If this node owns the volume then update path_info
        self._etcd.update_vol(volid, 'path_info', None)

        LOG.info(_LI('path for volume: %(name)s, was successfully removed: '
                     '%(path_name)s'), {'name': volname,
                                        'path_name': path_name})
        response = json.dumps({u"Err": ''})
        return response

    def _create_volume(self, vol_specs, undo_steps):
        bkend_vol_name = self._hpeplugin_driver.create_volume(vol_specs)
        undo_steps.append(
            {'undo_func': self._hpeplugin_driver.delete_volume,
             'params': {'volume': vol_specs},
             'msg': 'Cleaning up backend volume: %s...' % bkend_vol_name})
        return bkend_vol_name

    def __clone_volume__(self, src_vol, clone_vol, undo_steps):
        bkend_vol_name = self._hpeplugin_driver.create_cloned_volume(
            clone_vol, src_vol)
        undo_steps.append(
            {'undo_func': self._hpeplugin_driver.delete_volume,
             'params': {'volume': clone_vol},
             'msg': 'Cleaning up backend volume: %s...' % bkend_vol_name})
        return bkend_vol_name

    def _apply_volume_specs(self, vol, undo_steps):
        vvs_name = vol.get('qos_name')

        if vol['flash_cache']:
            # If not a pre-created VVS, create one
            if not vvs_name:
                vvs_name = self._create_vvs(vol['id'], undo_steps)

            self._set_flash_cache_for_volume(vvs_name,
                                             vol['flash_cache'])

        # This can be either an existing VVSet with desired QoS
        # or a new VVSet that got created for flash-cache use case
        # Just add the volume to it
        if vvs_name:
            self._add_volume_to_vvset(vvs_name, vol, undo_steps)

    def _add_volume_to_vvset(self, vvs_name, vol, undo_steps):
        bkend_vol_name = self._hpeplugin_driver.add_volume_to_volume_set(
            vol, vvs_name)
        undo_steps.append(
            {'undo_func': self._hpeplugin_driver.remove_volume_from_volume_set,
             'params': {'vol_name': bkend_vol_name,
                        'vvs_name': vvs_name},
             'msg': 'Removing VV %s from VVS %s...'
                    % (bkend_vol_name, vvs_name)})

    def _create_vvs(self, id, undo_steps):
        vvs_name = self._hpeplugin_driver.create_vvs(id)
        undo_steps.append(
            {'undo_func': self._hpeplugin_driver.delete_vvset,
             'params': {'id': id},
             'msg': 'Cleaning up VVS: %s...' % vvs_name})
        return vvs_name

    def _remove_snap_record(self, snap_name):
        snap_info = self._etcd.get_vol_byname(snap_name)
        self._etcd.delete_vol(snap_info)

    def _set_flash_cache_for_volume(self, vvs_name, flash_cache):
        self._hpeplugin_driver.set_flash_cache_policy_on_vvs(
            flash_cache,
            vvs_name)

    @staticmethod
    def _rollback(rollback_list):
        for undo_action in reversed(rollback_list):
            LOG.info(undo_action['msg'])
            try:
                undo_action['undo_func'](**undo_action['params'])
            except Exception as ex:
                # TODO: Implement retry logic
                pass

    @staticmethod
    def _get_snapshot_by_name(snapshots, snapname):
        idx = 0
        for s in snapshots:
            if s['name'] == snapname:
                return s, idx
            idx = idx + 1
        return None, None

    @staticmethod
    def _get_snapshots_to_be_deleted(db_snapshots, bkend_snapshots):
        ss_list = []
        for db_ss in db_snapshots:
            found = False
            bkend_ss_name = utils.get_3par_snap_name(db_ss['id'])

            for bkend_ss in bkend_snapshots:
                if bkend_ss_name == bkend_ss:
                    found = True
                    break
            if not found:
                ss_list.append(db_ss)
        return ss_list

    def _sync_snapshots_from_array(self, vol_id, db_snapshots):
        bkend_snapshots = \
            self._hpeplugin_driver.get_snapshots_by_vol(vol_id)
        ss_list_remove = self._get_snapshots_to_be_deleted(db_snapshots,
                                                           bkend_snapshots)
        if ss_list_remove:
            for ss in ss_list_remove:
                db_snapshots.remove(ss)
                self._remove_snap_record(ss['name'])
            self._etcd.update_vol(vol_id, 'snapshots',
                                  db_snapshots)

    @staticmethod
    def _get_required_qos_field(qos_detail):
        qos_filter = {}

        msg = (_LI('get_required_qos_field: %(qos_detail)s'),
               {'qos_detail': qos_detail})
        LOG.info(msg)

        qos_filter['enabled'] = qos_detail.get('enabled')

        bwMaxLimitKB = qos_detail.get('bwMaxLimitKB')
        if bwMaxLimitKB:
            qos_filter['maxBWS'] = str(bwMaxLimitKB / 1024) + " MB/sec"

        bwMinGoalKB = qos_detail.get('bwMinGoalKB')
        if bwMinGoalKB:
            qos_filter['minBWS'] = str(bwMinGoalKB / 1024) + " MB/sec"

        ioMaxLimit = qos_detail.get('ioMaxLimit')
        if ioMaxLimit:
            qos_filter['maxIOPS'] = str(ioMaxLimit) + " IOs/sec"

        ioMinGoal = qos_detail.get('ioMinGoal')
        if ioMinGoal:
            qos_filter['minIOPS'] = str(ioMinGoal) + " IOs/sec"

        latencyGoal = qos_detail.get('latencyGoal')
        if latencyGoal:
            qos_filter['Latency'] = str(latencyGoal) + " sec"

        priority = qos_detail.get('priority')
        if priority:
            qos_filter['priority'] = volume.QOS_PRIORITY[priority]

        qos_filter['vvset_name'] = qos_detail['name']

        return qos_filter

    def _decrypt_password(self, hpepluginconfig):
        try:
            result = self._etcd.read('KEY')
            passphrase = result.value
        except Exception as ex:
            LOG.info("Using Plain Text")
            return hpepluginconfig.hpe3par_password
        else:
            passphrase = self.key_check(passphrase)
            return self._decrypt(hpepluginconfig.hpe3par_password,
                                 passphrase)

    def key_check(self, key):
        KEY_LEN = len(key)
        padding_string = string.ascii_letters

        if KEY_LEN < 16:
            KEY = key + padding_string[:16 - KEY_LEN]

        elif KEY_LEN > 16 and KEY_LEN < 24:
            KEY = key + padding_string[:24 - KEY_LEN]

        elif KEY_LEN > 24 and KEY_LEN < 32:
            KEY = key + padding_string[:32 - KEY_LEN]

        elif KEY_LEN > 32:
            KEY = key[:32]

        return KEY

    def _decrypt(self, encrypted, passphrase):
        aes = AES.new(passphrase, AES.MODE_CFB, '1234567812345678')
        decrypt_pass = aes.decrypt(base64.b64decode(encrypted))
        return decrypt_pass<|MERGE_RESOLUTION|>--- conflicted
+++ resolved
@@ -44,15 +44,11 @@
         self._use_multipath = True
         self._enforce_multipath = True
 
-        self._etcd = self._get_etcd_util(hpepluginconfig)
+        self._etcd = self._get_etcd_util(default_config)
         hpepluginconfig.hpe3par_password = self._decrypt_password(
                                                       hpepluginconfig)
         self._initialize_driver(hpepluginconfig)
         self._connector = self._get_connector(hpepluginconfig)
-<<<<<<< HEAD
-=======
-        self._etcd = self._get_etcd_util(default_config)
->>>>>>> 084f8dd0
 
         # Volume fencing requirement
         self._node_id = self._get_node_id()
@@ -110,12 +106,8 @@
     @synchronization.synchronized('{volname}')
     def create_volume(self, volname, vol_size, vol_prov,
                       vol_flash, compression_val, vol_qos,
-<<<<<<< HEAD
                       fs_owner, fs_mode,
-                      mount_conflict_delay):
-=======
                       mount_conflict_delay, current_backend):
->>>>>>> 084f8dd0
         LOG.info('In _volumedriver_create')
 
         # NOTE: Since Docker passes user supplied names and not a unique
