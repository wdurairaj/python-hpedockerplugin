import json
import mock

THIS_NODE_ID = "This-Node-Id"
OTHER_NODE_ID = "Other-Node-Id"
KNOWN_HOSTS_FILE = 'dummy'
HPE3PAR_CPG = 'DockerCPG'
HPE3PAR_CPG2 = 'fakepool'
HPE3PAR_CPG_SNAP = 'DockerCPGSnap'
HPE3PAR_USER_NAME = 'testUser'
HPE3PAR_USER_PASS = 'testPassword'
HPE3PAR_SAN_IP = '2.2.2.2'
HPE3PAR_SAN_SSH_PORT = 999
HPE3PAR_SAN_SSH_CON_TIMEOUT = 44
HPE3PAR_SAN_SSH_PRIVATE = 'foobar'

CHAP_USER_KEY = "HPQ-docker-CHAP-name"
CHAP_PASS_KEY = "HPQ-docker-CHAP-secret"

FLASH_CACHE_ENABLED = 1
FLASH_CACHE_DISABLED = 2

# EXISTENT_PATH error code returned from hpe3parclient
EXISTENT_PATH = 73

VOLUME_ID = 'd03338a9-9115-48a3-8dfc-35cdfcdc15a7'
CLONE_ID = 'd03338a9-9115-48a3-8dfc-000000000000'
VOLUME_TYPE_ID_DEDUP = 'd03338a9-9115-48a3-8dfc-11111111111'
VOL_TYPE_ID_DEDUP_COMPRESS = 'd03338a9-9115-48a3-8dfc-33333333333'
VOLUME_TYPE_ID_FLASH_CACHE = 'd03338a9-9115-48a3-8dfc-22222222222'
VOLUME_NAME = 'volume-' + VOLUME_ID
VOL_DISP_NAME = 'test-vol-001'
SNAPSHOT_ID1 = '2f823bdc-e36e-4dc8-bd15-de1c7a28ff31'
SNAP1_3PAR_NAME = 'dcs-L4I73ONuTci9Fd4ceij-MQ'
SNAPSHOT_NAME1 = 'snapshot-1'
SNAPSHOT_ID2 = '8da7488a-7920-451a-ad18-0e41eca15d25'
SNAPSHOT_NAME2 = 'snapshot-2'
SNAPSHOT_ID3 = 'f5d9e226-2995-4d66-a5bd-3e373f4ff772'
SNAPSHOT_NAME3 = 'snapshot-3'
VOLUME_3PAR_NAME = 'dcv-0DM4qZEVSKON-DXN-NwVpw'
SNAPSHOT_3PAR_NAME = 'dcs-L4I73ONuTci9Fd4ceij-MQ'
TARGET_IQN = 'iqn.2000-05.com.3pardata:21810002ac00383d'
TARGET_LUN = 90
MOUNT_CONFLICT_DELAY = 3
# fake host on the 3par
FAKE_HOST = 'fakehost'
FAKE_DOCKER_HOST = 'fakehost@foo#' + HPE3PAR_CPG
VOLUME_ID_SNAP = '761fc5e5-5191-4ec7-aeba-33e36de44156'
FAKE_DESC = 'test description name'
FAKE_FC_PORTS = [{'portPos': {'node': 7, 'slot': 1, 'cardPort': 1},
                  'type': 1,
                  'portWWN': '0987654321234',
                  'protocol': 1,
                  'mode': 2,
                  'linkState': 4},
                 {'portPos': {'node': 6, 'slot': 1, 'cardPort': 1},
                  'type': 1,
                  'portWWN': '123456789000987',
                  'protocol': 1,
                  'mode': 2,
                  'linkState': 4}]

VVS_NAME = "myvvs"

# Provisioning
THIN = 'thin'
FULL = 'full'
DEDUP = 'dedup'

FAKE_ISCSI_PORT = {'portPos': {'node': 8, 'slot': 1, 'cardPort': 1},
                   'protocol': 2,
                   'mode': 2,
                   'IPAddr': '10.50.3.59',
                   'iSCSIName': TARGET_IQN,
                   'linkState': 4}

FAKE_ISCSI_PORTS = [{
    'IPAddr': '1.1.1.2',
    'iSCSIName': TARGET_IQN,
}]

volume = {
    'name': VOLUME_NAME,
    'id': VOLUME_ID,
    'display_name': VOL_DISP_NAME,
    'size': 2,
    'host': FAKE_DOCKER_HOST,
    'provisioning': THIN,
    'flash_cache': None,
    'qos_name': None,
    'compression': None,
    'snapshots': [],
    'mount_conflict_delay': MOUNT_CONFLICT_DELAY,
    'is_snap': False,
<<<<<<< HEAD
    'cpg': HPE3PAR_CPG,
    'snap_cpg': HPE3PAR_CPG2
=======
    'backend': 'DEFAULT'
>>>>>>> 084f8dd0
}

json_path_info = \
    '{"connection_info": {"driver_volume_type": "iscsi", ' \
    '"data": {"target_luns": [3, 3], "target_iqns": ' \
    '["iqn.2000-05.com.3pardata:22210002ac019d52", ' \
    '"iqn.2000-05.com.3pardata:23210002ac019d52"], ' \
    '"target_discovered": true, "encrypted": false, ' \
    '"target_portals": ["10.50.3.59:3260", "10.50.3.60:3260"], ' \
    '"auth_password": "aTYvRmaEihE4eK2X", "auth_username": ' \
    '"csimbe06-b01", "auth_method": "CHAP"}}, "path": "/dev/dm-2", ' \
    '"device_info": {"path": "/dev/disk/by-id/dm-uuid-mpath-360002a' \
    'c00000000001008f9900019d52", "scsi_wwn": "360002ac000000000010' \
    '08f9900019d52", "type": "block", "multipath_id": "360002ac0000' \
    '0000001008f9900019d52"}, "name": "test-vol-001", "mount_dir": "/opt' \
    '/hpe/data/hpedocker-dm-uuid-mpath-360002ac00000000001008f99000' \
    '19d52"}'

path_info = json.loads(json_path_info)

vol_mounted_on_this_node = {
    'name': VOLUME_NAME,
    'id': VOLUME_ID,
    'display_name': VOL_DISP_NAME,
    'size': 2,
    'host': FAKE_DOCKER_HOST,
    'provisioning': THIN,
    'flash_cache': None,
    'qos_name': None,
    'compression': None,
    'snapshots': [],
    'node_mount_info': {THIS_NODE_ID: ['Fake-Mount-ID']},
    'path_info': json_path_info,
    'mount_conflict_delay': MOUNT_CONFLICT_DELAY,
    'is_snap': False,
    'backend': 'DEFAULT'
}

vol_mounted_on_other_node = {
    'name': VOLUME_NAME,
    'id': VOLUME_ID,
    'display_name': VOL_DISP_NAME,
    'size': 2,
    'host': FAKE_DOCKER_HOST,
    'provisioning': THIN,
    'flash_cache': None,
    'qos_name': None,
    'compression': None,
    'snapshots': [],
    'node_mount_info': {OTHER_NODE_ID: ['Fake-Mount-ID']},
    'path_info': path_info,
    'mount_conflict_delay': MOUNT_CONFLICT_DELAY,
    'is_snap': False,
    'backend': 'DEFAULT'
}

volume_mounted_twice_on_this_node = {
    'name': VOLUME_NAME,
    'id': VOLUME_ID,
    'display_name': VOL_DISP_NAME,
    'size': 2,
    'host': FAKE_DOCKER_HOST,
    'provisioning': THIN,
    'flash_cache': None,
    'qos_name': None,
    'compression': None,
    'snapshots': [],
    'node_mount_info': {THIS_NODE_ID: ['Fake-Mount-ID', 'Fake-Mount-ID']},
    'path_info': path_info,
    'mount_conflict_delay': MOUNT_CONFLICT_DELAY,
    'is_snap': False,
    'backend': 'DEFAULT'
}

snap1_metadata = {
    'name': SNAPSHOT_NAME1,
    'id': SNAPSHOT_ID1,
    'parent_name': VOLUME_NAME,
    'parent_id': VOLUME_ID,
    'expiration_hours': '10',
    'retention_hours': '10'
}

snap1 = {
    'name': SNAPSHOT_NAME1,
    'id': SNAPSHOT_ID1,
    'display_name': SNAPSHOT_NAME1,
    'parent_id': VOLUME_ID,
    'ParentName': VOLUME_NAME,
    'is_snap': True,
    'has_schedule': False,
    'size': 2,
    'snap_metadata': snap1_metadata,
    'snapshots': [],
    'mount_conflict_delay': MOUNT_CONFLICT_DELAY,
    'backend': 'DEFAULT'
}

snap2_metadata = {
    'name': SNAPSHOT_NAME2,
    'id': SNAPSHOT_ID2,
    'parent_name': VOLUME_NAME,
    'parent_id': VOLUME_ID,
    'expiration_hours': '10',
    'retention_hours': '10'
}

snap2 = {
    'name': SNAPSHOT_NAME2,
    'id': SNAPSHOT_ID2,
    'display_name': SNAPSHOT_NAME2,
    'parent_id': VOLUME_ID,
    'ParentName': VOLUME_NAME,
    'is_snap': True,
    'has_schedule': False,
    'size': 2,
    'snap_metadata': snap2_metadata,
    'snapshots': [],
    'mount_conflict_delay': MOUNT_CONFLICT_DELAY,
}

snap3_metadata = {
    'name': SNAPSHOT_NAME2,
    'id': SNAPSHOT_ID2,
    'parent_name': SNAPSHOT_NAME1,
    'parent_id': SNAPSHOT_ID1,
    'expiration_hours': '10',
    'retention_hours': '10'
}
snap3 = {
    'name': SNAPSHOT_NAME3,
    'id': SNAPSHOT_ID3,
    'display_name': SNAPSHOT_NAME3,
    # This is a child of ref_to_snap1
    'parent_id': SNAPSHOT_ID1,
    'ParentName': SNAPSHOT_NAME1,
    'is_snap': True,
    'size': 2,
    'snap_metadata': snap3_metadata,
    'snapshots': [],
    'mount_conflict_delay': MOUNT_CONFLICT_DELAY,
}

ref_to_snap1 = {
    'name': SNAPSHOT_NAME1,
    'id': SNAPSHOT_ID1,
    'parent_id': VOLUME_ID,
    'ParentName': VOLUME_NAME
}

ref_to_snap2 = {
    'name': SNAPSHOT_NAME2,
    'id': SNAPSHOT_ID2,
    'parent_id': VOLUME_ID,
    'ParentName': VOLUME_NAME
}

ref_to_snap3 = {
    'name': SNAPSHOT_NAME3,
    'id': SNAPSHOT_ID3,
    # This is a child of ref_to_snap1
    'parent_id': SNAPSHOT_ID1,
    'ParentName': VOLUME_NAME
}

bkend_snapshots = [SNAPSHOT_3PAR_NAME]

# this is the qos we get from wsapi
qos_from_3par_wsapi = {
    'bwMaxLimitKB': 40960,
    'bwMinGoalKB': 30720,
    'ioMaxLimit': 2000000,
    'ioMinGoal': 10000,
    'latencyGoal': 10,
    'priority': 2,
    'name': 'vvk_vvset'
}

volume_with_snapshots = {
    'name': VOLUME_NAME,
    'id': VOLUME_ID,
    'display_name': VOL_DISP_NAME,
    'size': 2,
    'host': FAKE_DOCKER_HOST,
    'provisioning': THIN,
    'flash_cache': None,
    'compression': None,
    'snapshots': [ref_to_snap1, ref_to_snap2],
    'mount_conflict_delay': MOUNT_CONFLICT_DELAY,
    'is_snap': False,
    'has_schedule': False,
    'backend': 'DEFAULT'
}

volume_with_multilevel_snapshot = {
    'name': VOLUME_NAME,
    'id': VOLUME_ID,
    'display_name': VOL_DISP_NAME,
    'size': 2,
    'host': FAKE_DOCKER_HOST,
    'provisioning': THIN,
    'flash_cache': None,
    'compression': None,
    'snapshots': [ref_to_snap1, ref_to_snap2, ref_to_snap3],
    'mount_conflict_delay': MOUNT_CONFLICT_DELAY,
    'is_snap': False,
    'backend': 'DEFAULT'
}

volume_encrypted = {
    'name': VOLUME_NAME,
    'id': VOLUME_ID,
    'display_name': VOL_DISP_NAME,
    'size': 2,
    'host': FAKE_DOCKER_HOST,
    'encryption_key_id': 'fake_key',
    'provisioning': THIN,
    'flash_cache': None,
    'snapshots': [],
    'mount_conflict_delay': MOUNT_CONFLICT_DELAY,
    'is_snap': False,
    'backend': 'DEFAULT'
}

volume_dedup_compression = {
    'name': VOLUME_NAME,
    'id': VOLUME_ID,
    'display_name': VOL_DISP_NAME,
    'size': 16,
    'host': FAKE_DOCKER_HOST,
    'compression': None,
    'flash_cache': None,
    'provisioning': DEDUP,
    'snapshots': [],
    'mount_conflict_delay': MOUNT_CONFLICT_DELAY,
    'is_snap': False,
    'backend': 'DEFAULT'
}

volume_compression = {
    'name': VOLUME_NAME,
    'id': VOLUME_ID,
    'display_name': VOL_DISP_NAME,
    'size': 16,
    'host': FAKE_DOCKER_HOST,
    'compression': 'true',
    'provisioning': THIN,
    'flash_cache': None,
    'qos_name': None,
    'snapshots': [],
    'mount_conflict_delay': MOUNT_CONFLICT_DELAY,
    'is_snap': False,
<<<<<<< HEAD
    'cpg': None,
    'snap_cpg': None
=======
    'backend': 'DEFAULT'
>>>>>>> 084f8dd0
}

volume_dedup = {
    'name': VOLUME_NAME,
    'id': VOLUME_ID,
    'display_name': VOL_DISP_NAME,
    'size': 2,
    'host': FAKE_DOCKER_HOST,
    'provisioning': DEDUP,
    'flash_cache': None,
    'qos_name': None,
    'compression': None,
    'snapshots': [],
    'mount_conflict_delay': MOUNT_CONFLICT_DELAY,
    'is_snap': False,
<<<<<<< HEAD
    'cpg': None,
    'snap_cpg': None
=======
    'backend': 'DEFAULT'
>>>>>>> 084f8dd0
}

volume_qos = {
    'name': VOLUME_NAME,
    'id': VOLUME_ID,
    'display_name': VOL_DISP_NAME,
    'size': 2,
    'host': FAKE_DOCKER_HOST,
    'provisioning': THIN,
    'flash_cache': None,
    'qos_name': "vvk_vvset",
    'compression': None,
    'snapshots': [],
    'mount_conflict_delay': MOUNT_CONFLICT_DELAY,
    'is_snap': False,
<<<<<<< HEAD
    'cpg': HPE3PAR_CPG,
    'snap_cpg': HPE3PAR_CPG2
=======
    'backend': 'DEFAULT'
>>>>>>> 084f8dd0
}

volume_flash_cache = {
    'name': VOLUME_NAME,
    'id': VOLUME_ID,
    'display_name': VOL_DISP_NAME,
    'size': 2,
    'host': FAKE_DOCKER_HOST,
    'provisioning': THIN,
    'flash_cache': 'true',
    'qos_name': None,
    'compression': None,
    'snapshots': [],
    'mount_conflict_delay': MOUNT_CONFLICT_DELAY,
    'is_snap': False,
<<<<<<< HEAD
    'cpg': None,
    'snap_cpg': None
=======
    'backend': 'DEFAULT'
>>>>>>> 084f8dd0
}

volume_flash_cache_and_qos = {
    'name': VOLUME_NAME,
    'id': VOLUME_ID,
    'display_name': VOL_DISP_NAME,
    'size': 2,
    'host': FAKE_DOCKER_HOST,
    'provisioning': THIN,
    'flash_cache': 'true',
    'qos_name': 'vvk_vvset',
    'compression': None,
    'snapshots': [],
    'mount_conflict_delay': MOUNT_CONFLICT_DELAY,
    'is_snap': False,
<<<<<<< HEAD
    'cpg': None,
    'snap_cpg': None
=======
    'backend': 'DEFAULT'
>>>>>>> 084f8dd0
}

wwn = ["123456789012345", "123456789054321", "unassigned-wwn1"]

host_vluns1 = [{'active': True,
                'volumeName': VOLUME_3PAR_NAME,
                'portPos': {'node': 7, 'slot': 1, 'cardPort': 1},
                'remoteName': wwn[1],
                'lun': 90, 'type': 0}]

host_vluns2 = [{'active': True,
                'volumeName': VOLUME_3PAR_NAME,
                'portPos': {'node': 6, 'slot': 1, 'cardPort': 1},
                'remoteName': wwn[0],
                'lun': 90, 'type': 0}]

host_vluns = [{'active': True,
               'volumeName': VOLUME_3PAR_NAME,
               'portPos': {'node': 7,
                           'slot': 1,
                           'cardPort': 1},
               'remoteName': wwn[1],
               'lun': 90, 'type': 0},
              {'active': False,
               'volumeName': VOLUME_3PAR_NAME,
               'portPos': {'node': 9,
                           'slot': 1,
                           'cardPort': 1},
               'remoteName': wwn[0],
               'lun': 90, 'type': 0}]

snap_host_vluns1 = [
    {
        'active': True,
        'volumeName': SNAPSHOT_3PAR_NAME,
        'portPos': {'node': 7, 'slot': 1, 'cardPort': 1},
        'remoteName': wwn[1],
        'lun': 90, 'type': 0
    }
]

snap_host_vluns2 = [
    {
        'active': True,
        'volumeName': SNAPSHOT_3PAR_NAME,
        'portPos': {'node': 6, 'slot': 1, 'cardPort': 1},
        'remoteName': wwn[0],
        'lun': 90, 'type': 0
    }
]

snap_host_vluns = [
    {
        'active': True,
        'volumeName': SNAPSHOT_3PAR_NAME,
        'portPos': {
            'node': 7,
            'slot': 1,
            'cardPort': 1
        },
        'remoteName': wwn[1],
        'lun': 90, 'type': 0
    },
    {
        'active': False,
        'volumeName': SNAPSHOT_3PAR_NAME,
        'portPos': {
            'node': 9,
            'slot': 1,
            'cardPort': 1
        },
        'remoteName': wwn[0],
        'lun': 90, 'type': 0
    }
]

iscsi_host_vluns = [{'active': True,
                     'hostname': FAKE_HOST,
                     'volumeName': VOLUME_3PAR_NAME,
                     'lun': TARGET_LUN, 'type': 0,
                     'remoteName': TARGET_IQN,
                     'portPos': {'node': 8, 'slot': 1, 'cardPort': 1}},
                    {'active': False,
                     'hostname': FAKE_HOST,
                     'volumeName': VOLUME_3PAR_NAME,
                     'lun': TARGET_LUN, 'type': 0,
                     'remoteName': TARGET_IQN,
                     'portPos': {'node': 9, 'slot': 1, 'cardPort': 1}}]

snap_iscsi_host_vluns = [
    {
        'active': True,
        'hostname': FAKE_HOST,
        'volumeName': SNAPSHOT_3PAR_NAME,
        'lun': TARGET_LUN, 'type': 0,
        'remoteName': TARGET_IQN,
        'portPos': {'node': 8, 'slot': 1, 'cardPort': 1}
    },
    {
        'active': False,
        'hostname': FAKE_HOST,
        'volumeName': SNAPSHOT_3PAR_NAME,
        'lun': TARGET_LUN, 'type': 0,
        'remoteName': TARGET_IQN,
        'portPos': {'node': 9, 'slot': 1, 'cardPort': 1}
    }
]

iscsi_host_vluns1 = [
    {
        'active': True,
        'hostname': FAKE_HOST,
        'volumeName': VOLUME_3PAR_NAME,
        'lun': TARGET_LUN, 'type': 0,
        'remoteName': TARGET_IQN,
        'portPos': {'node': 8, 'slot': 1, 'cardPort': 1}
    }
]

iscsi_host_vluns2 = [
    {
        'active': True,
        'volumeName': VOLUME_3PAR_NAME,
        'lun': TARGET_LUN, 'type': 0,
        'remoteName': TARGET_IQN,
    }
]

snap_iscsi_host_vluns1 = [
    {
        'active': True,
        'hostname': FAKE_HOST,
        'volumeName': SNAPSHOT_3PAR_NAME,
        'lun': TARGET_LUN, 'type': 0,
        'remoteName': TARGET_IQN,
        'portPos': {'node': 8, 'slot': 1, 'cardPort': 1}
    }
]

snap_iscsi_host_vluns2 = [
    {
        'active': True,
        'volumeName': SNAPSHOT_3PAR_NAME,
        'remoteName': TARGET_IQN,
        'lun': TARGET_LUN, 'type': 0
    }
]

fake_fc_host = {'name': FAKE_HOST,
                'FCPaths': [
                    {'driverVersion': None,
                     'firmwareVersion': None,
                     'hostSpeed': 0,
                     'model': None,
                     'portPos': {'cardPort': 1, 'node': 7,
                                 'slot': 1},
                     'vendor': None,
                     'wwn': wwn[0]},
                    {'driverVersion': None,
                     'firmwareVersion': None,
                     'hostSpeed': 0,
                     'model': None,
                     'portPos': {'cardPort': 1, 'node': 6,
                                 'slot': 1},
                     'vendor': None,
                     'wwn': wwn[1]},
                ]}

fake_host = {'name': FAKE_HOST,
             'initiatorChapEnabled': False,
             'iSCSIPaths': [{"name": "iqn.1993-08.org.debian:01:222"}]}

fake_hosts = {'members': [{'name': FAKE_HOST}]}

volume_metadata = {'value': 'random-key'}

location = ("%(volume_name)s,%(lun_id)s,%(host)s,%(nsp)s" %
            {'volume_name': VOLUME_3PAR_NAME,
             'lun_id': TARGET_LUN,
             'host': FAKE_HOST,
             'nsp': 'something'})

connector = {'ip': '10.0.0.2',
             'initiator': 'iqn.1993-08.org.debian:01:222',
             'wwpns': [wwn[0], wwn[1]],
             'wwnns': ["223456789012345", "223456789054321"],
             'host': FAKE_HOST,
             'multipath': False}

connector_multipath_enabled = {'ip': '10.0.0.2',
                               'initiator': ('iqn.1993-08.org'
                                             '.debian:01:222'),
                               # Use wwn2 to allow modify-host call
                               'wwpns': [wwn[0], wwn[1], wwn[2]],
                               'wwnns': ["223456789012345",
                                         "223456789054321"],
                               'host': FAKE_HOST,
                               'multipath': True}

TASK_ID = '123456789'
TASK_DONE = 1
TASK_ACTIVE = 2
TASK_FAILED = 999
STATUS_DONE = {'status': 1}
STATUS_ACTIVE = {'status': 2}

mock_client_conf = {
    'PORT_MODE_TARGET': 2,
    'PORT_STATE_READY': 4,
    'PORT_PROTO_ISCSI': 2,
    'PORT_PROTO_FC': 1,
    'PORT_TYPE_HOST': 1,
    'TASK_DONE': TASK_DONE,
    'TASK_ACTIVE': TASK_ACTIVE,
    'HOST_EDIT_ADD': 1,
    'CHAP_INITIATOR': 1,
    'CHAP_TARGET': 2,
    'getPorts.return_value': {
        'members': FAKE_FC_PORTS + [FAKE_ISCSI_PORT]
    }
}

wsapi_version_312 = {'major': 1,
                     'build': 30102422,
                     'minor': 3,
                     'revision': 1}

wsapi_version_for_compression = {'major': 1,
                                 'build': 30301215,
                                 'minor': 6,
                                 'revision': 0}

wsapi_version_for_dedup = {'major': 1,
                           'build': 30201120,
                           'minor': 4,
                           'revision': 1}

wsapi_version_for_flash_cache = {'major': 1,
                                 'build': 30201200,
                                 'minor': 4,
                                 'revision': 2}

wsapi_version_for_remote_copy = {'major': 1,
                                 'build': 30202290,
                                 'minor': 5,
                                 'revision': 0}

# Use this to point to latest version of wsapi
wsapi_version_latest = wsapi_version_for_compression

standard_login = [
    mock.call.login(HPE3PAR_USER_NAME, HPE3PAR_USER_PASS),
    mock.call.setSSHOptions(
        HPE3PAR_SAN_IP,
        HPE3PAR_USER_NAME,
        HPE3PAR_USER_PASS,
        missing_key_policy='AutoAddPolicy',
        privatekey=HPE3PAR_SAN_SSH_PRIVATE,
        known_hosts_file=mock.ANY,
        port=HPE3PAR_SAN_SSH_PORT,
        conn_timeout=HPE3PAR_SAN_SSH_CON_TIMEOUT)]

get_id_login = [
    mock.call.getWsApiVersion(),
    mock.call.login(HPE3PAR_USER_NAME, HPE3PAR_USER_PASS),
    mock.call.setSSHOptions(
        HPE3PAR_SAN_IP,
        HPE3PAR_USER_NAME,
        HPE3PAR_USER_PASS,
        missing_key_policy='AutoAddPolicy',
        privatekey=HPE3PAR_SAN_SSH_PRIVATE,
        known_hosts_file=mock.ANY,
        port=HPE3PAR_SAN_SSH_PORT,
        conn_timeout=HPE3PAR_SAN_SSH_CON_TIMEOUT),
    mock.call.getStorageSystemInfo()]

standard_logout = [
    mock.call.logout()]<|MERGE_RESOLUTION|>--- conflicted
+++ resolved
@@ -92,12 +92,9 @@
     'snapshots': [],
     'mount_conflict_delay': MOUNT_CONFLICT_DELAY,
     'is_snap': False,
-<<<<<<< HEAD
     'cpg': HPE3PAR_CPG,
-    'snap_cpg': HPE3PAR_CPG2
-=======
-    'backend': 'DEFAULT'
->>>>>>> 084f8dd0
+    'snap_cpg': HPE3PAR_CPG2,
+    'backend': 'DEFAULT'
 }
 
 json_path_info = \
@@ -350,12 +347,9 @@
     'snapshots': [],
     'mount_conflict_delay': MOUNT_CONFLICT_DELAY,
     'is_snap': False,
-<<<<<<< HEAD
     'cpg': None,
-    'snap_cpg': None
-=======
-    'backend': 'DEFAULT'
->>>>>>> 084f8dd0
+    'snap_cpg': None,
+    'backend': 'DEFAULT'
 }
 
 volume_dedup = {
@@ -371,12 +365,9 @@
     'snapshots': [],
     'mount_conflict_delay': MOUNT_CONFLICT_DELAY,
     'is_snap': False,
-<<<<<<< HEAD
     'cpg': None,
-    'snap_cpg': None
-=======
-    'backend': 'DEFAULT'
->>>>>>> 084f8dd0
+    'snap_cpg': None,
+    'backend': 'DEFAULT'
 }
 
 volume_qos = {
@@ -392,12 +383,9 @@
     'snapshots': [],
     'mount_conflict_delay': MOUNT_CONFLICT_DELAY,
     'is_snap': False,
-<<<<<<< HEAD
     'cpg': HPE3PAR_CPG,
-    'snap_cpg': HPE3PAR_CPG2
-=======
-    'backend': 'DEFAULT'
->>>>>>> 084f8dd0
+    'snap_cpg': HPE3PAR_CPG2,
+    'backend': 'DEFAULT'
 }
 
 volume_flash_cache = {
@@ -413,12 +401,10 @@
     'snapshots': [],
     'mount_conflict_delay': MOUNT_CONFLICT_DELAY,
     'is_snap': False,
-<<<<<<< HEAD
     'cpg': None,
-    'snap_cpg': None
-=======
-    'backend': 'DEFAULT'
->>>>>>> 084f8dd0
+    'snap_cpg': None,
+    'backend': 'DEFAULT'
+
 }
 
 volume_flash_cache_and_qos = {
@@ -434,12 +420,9 @@
     'snapshots': [],
     'mount_conflict_delay': MOUNT_CONFLICT_DELAY,
     'is_snap': False,
-<<<<<<< HEAD
     'cpg': None,
-    'snap_cpg': None
-=======
-    'backend': 'DEFAULT'
->>>>>>> 084f8dd0
+    'snap_cpg': None,
+    'backend': 'DEFAULT'
 }
 
 wwn = ["123456789012345", "123456789054321", "unassigned-wwn1"]
