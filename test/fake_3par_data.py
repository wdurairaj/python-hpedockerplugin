--- conflicted
+++ resolved
@@ -197,12 +197,8 @@
     'size': 2,
     'snap_metadata': snap1_metadata,
     'snapshots': [],
-<<<<<<< HEAD
-    'mount_conflict_delay': MOUNT_CONFLICT_DELAY
-=======
-    'mount_conflict_delay': MOUNT_CONFLICT_DELAY,
-    'backend': 'DEFAULT'
->>>>>>> 084f8dd0
+    'mount_conflict_delay': MOUNT_CONFLICT_DELAY,
+    'backend': 'DEFAULT'
 }
 
 snap2_metadata = {
