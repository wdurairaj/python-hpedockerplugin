import copy

import test.fake_3par_data as data
import test.hpe_docker_unit_test as hpedockerunittest
from oslo_config import cfg
CONF = cfg.CONF


class GetVolumeUnitTest(hpedockerunittest.HpeDockerUnitTestExecutor):
    def _get_plugin_api(self):
        return 'volumedriver_get'

    def setup_mock_objects(self):
        mock_etcd = self.mock_objects['mock_etcd']
        mock_etcd.get_vol_byname.return_value = data.volume_with_snapshots

    def override_configuration(self, config):
        pass


class TestQosVolume(GetVolumeUnitTest):
    def get_request_params(self):
        return {"Name": data.VOLUME_NAME,
                "Opts": {"provisioning": "thin",
                         "qos-name": "vvk_vvset",
                         "size": "2",
                         "backend": "DEFAULT"}}

    def setup_mock_objects(self):
        mock_etcd = self.mock_objects['mock_etcd']
        mock_etcd.get_vol_byname.return_value = data.volume_qos
        mock_etcd.get_vol_path_info.return_value = None

        mock_3parclient = self.mock_objects['mock_3parclient']
        mock_3parclient.queryQoSRule.return_value = data.qos_from_3par_wsapi

    def check_response(self, resp):
        expected = {
            u'Volume': {
                u'Devicename': u'',
                u'Status': {
                    u'qos_detail': {
                        u'Latency': u'10 sec',
                        u'enabled': None,
                        u'maxBWS': u'40.0 MB/sec',
                        u'maxIOPS': u'2000000 IOs/sec',
                        u'minBWS': u'30.0 MB/sec',
                        u'minIOPS': u'10000 IOs/sec',
                        u'priority': u'Normal',
                        u'vvset_name': u'vvk_vvset'
                    },
                    u'volume_detail': {
                        u'compression': None,
                        u'flash_cache': None,
                        u'fsMode': None,
                        u'fsOwner': None,
                        u'provisioning': u'thin',
                        u'size': 2,
                        u'mountConflictDelay': data.MOUNT_CONFLICT_DELAY,
                        u'cpg': data.HPE3PAR_CPG,
                        u'snap_cpg': data.HPE3PAR_CPG2
                    }
                },
                u'Name': u'volume-d03338a9-9115-48a3-8dfc-35cdfcdc15a7',
                u'Mountpoint': u''
            },
            u'Err': u''
        }

        self._test_case.assertEqual(resp, expected)

        # Check if these functions were actually invoked
        # in the flow or not
        mock_3parclient = self.mock_objects['mock_3parclient']
        mock_3parclient.getWsApiVersion.assert_called()
        mock_3parclient.queryQoSRule.assert_called()


class TestCloneVolume(GetVolumeUnitTest):
    def get_request_params(self):
        return {"Name": data.VOLUME_NAME,
                "Opts": {"provisioning": "dedup",
                         "cloneOf": data.VOLUME_NAME,
                         "size": "2"}}

    def setup_mock_objects(self):
        mock_etcd = self.mock_objects['mock_etcd']
        mock_etcd.get_vol_byname.return_value = data.volume_dedup
        mock_etcd.get_vol_path_info.return_value = None

    def check_response(self, resp):
        expected = {
            u'Volume': {
                u'Devicename': u'',
                u'Status': {
                    u'volume_detail': {
                        u'compression': None,
                        u'flash_cache': None,
                        u'provisioning': u'dedup',
                        u'size': 2,
<<<<<<< HEAD
                        u'fsMode': None,
                        u'fsOwner': None,
                        u'mountConflictDelay': data.MOUNT_CONFLICT_DELAY
=======
                        u'mountConflictDelay': data.MOUNT_CONFLICT_DELAY,
                        u'cpg': data.HPE3PAR_CPG,
                        u'snap_cpg': data.HPE3PAR_CPG
>>>>>>> 924d463a
                    }
                },
                u'Name': u'volume-d03338a9-9115-48a3-8dfc-35cdfcdc15a7',
                u'Mountpoint': u''
            },
            u'Err': u''
        }

        self._test_case.assertEqual(resp, expected)

        # Check if these functions were actually invoked
        # in the flow or not
        mock_3parclient = self.mock_objects['mock_3parclient']
        mock_3parclient.getWsApiVersion.assert_called()


class GetSnapshotUnitTest(GetVolumeUnitTest):
    pass


class TestSyncSnapshots(GetSnapshotUnitTest):
    def __init__(self, **kwargs):
        super(type(self), self).__init__(**kwargs)
        self._snap1 = copy.deepcopy(data.snap1)
        self._snap2 = copy.deepcopy(data.snap2)
        self._vol_with_snaps = copy.deepcopy(data.volume_with_snapshots)

    def get_request_params(self):
        return {"Name": data.SNAPSHOT_NAME1,
                "Opts": {}}

    def setup_mock_objects(self):
        mock_etcd = self.mock_objects['mock_etcd']
        mock_etcd.get_vol_byname.side_effect = [
            None,
            self._snap1,
            self._vol_with_snaps,
            self._snap2,
            self._snap1,
        ]
        mock_etcd.get_vol_path_info.return_value = None

        mock_3parclient = self.mock_objects['mock_3parclient']
        mock_3parclient.getSnapshotsOfVolume.return_value = \
            data.bkend_snapshots

    def check_response(self, resp):
        snap_detail = {
            u'compression': None,
            u'is_snap': True,
            u'parent_id': data.VOLUME_ID,
            u'parent_volume': data.VOLUME_NAME,
            u'provisioning': None,
            u'size': 2,
            u'fsOwner': None,
            u'fsMode': None,
            u'expiration_hours': '10',
            u'retention_hours': '10',
            u'snap_cpg': None,
            u'mountConflictDelay': data.MOUNT_CONFLICT_DELAY
        }

        expected = {
            u'Err': u'',
            u'Volume': {
                u'Devicename': u'',
                u'Mountpoint': u'',
                u'Name': u'snapshot-1',
                u'Status': {
                    u'snap_detail': snap_detail
                }
            }
        }

        self._test_case.assertEqual(expected, resp)

        # Check if these functions were actually invoked
        # in the flow or not
        mock_3parclient = self.mock_objects['mock_3parclient']
        mock_3parclient.getWsApiVersion.assert_called()
        mock_3parclient.getSnapshotsOfVolume.assert_called()<|MERGE_RESOLUTION|>--- conflicted
+++ resolved
@@ -98,15 +98,11 @@
                         u'flash_cache': None,
                         u'provisioning': u'dedup',
                         u'size': 2,
-<<<<<<< HEAD
                         u'fsMode': None,
                         u'fsOwner': None,
-                        u'mountConflictDelay': data.MOUNT_CONFLICT_DELAY
-=======
                         u'mountConflictDelay': data.MOUNT_CONFLICT_DELAY,
                         u'cpg': data.HPE3PAR_CPG,
                         u'snap_cpg': data.HPE3PAR_CPG
->>>>>>> 924d463a
                     }
                 },
                 u'Name': u'volume-d03338a9-9115-48a3-8dfc-35cdfcdc15a7',
